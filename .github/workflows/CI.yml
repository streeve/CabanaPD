name: CI
on:
  push:
    branches:
      - main
  pull_request:
    branches:
      - main
concurrency:
  group: ${ {github.event_name }}-${{ github.workflow }}-${{ github.ref }}
  cancel-in-progress: ${{github.event_name == 'pull_request'}}
jobs:
  CI:
    defaults:
      run:
        shell: bash
    strategy:
      matrix:
        distro: ['ubuntu:latest']
        cxx: ['g++', 'clang++']
        backend: ['SERIAL', 'OPENMP']
        cmake_build_type: ['Debug', 'Release']
        kokkos_ver: ['3.7.02']
        output: ['HDF5']
        include:
          - distro: 'ubuntu:latest'
            cxx: 'g++'
            backend: 'SERIAL'
            cmake_build_type: 'Debug'
            kokkos_ver: '3.7.02'
            output: 'SILO'
          - distro: 'ubuntu:latest'
            cxx: 'g++'
            backend: 'SERIAL'
            cmake_build_type: 'Debug'
            kokkos_ver: '3.7.02'
            output: 'NONE'
          - distro: 'ubuntu:latest'
            cxx: 'g++'
            backend: 'SERIAL'
            cmake_build_type: 'Debug'
            kokkos_ver: '3.7.02'
            output: 'BOTH'
    runs-on: ubuntu-20.04
    container: ghcr.io/ecp-copa/ci-containers/${{ matrix.distro }}
    steps:
      - name: Checkout kokkos
        uses: actions/checkout@v3
        with:
          repository: kokkos/kokkos
          ref: ${{ matrix.kokkos_ver }}
          path: kokkos
      - name: Build kokkos
        working-directory: kokkos
        run: |
          cmake -B build \
            -DCMAKE_BUILD_TYPE=${{ matrix.cmake_build_type }} \
            -DCMAKE_CXX_COMPILER=${{ matrix.cxx }} \
            -DCMAKE_INSTALL_PREFIX=$HOME/kokkos \
            -DKokkos_ENABLE_${{ matrix.backend }}=ON \
            -DKokkos_ENABLE_HWLOC=ON
          cmake --build build --parallel 2
          cmake --install build
      - name: Checkout Cabana
        uses: actions/checkout@v3
        with:
          repository: ECP-CoPA/Cabana
          # This version is post-release 0.6
          ref: f99c7db9d54c57373ada6b16132c20d89d1ebb8e
          path: cabana
      - name: Build Cabana
        working-directory: cabana
        run: |
          if [[ ${{ matrix.output }} == 'HDF5' ]]; then
            cabana_cmake_opts+=( -DCabana_REQUIRE_HDF5=ON -DCMAKE_DISABLE_FIND_PACKAGE_SILO=ON )
          elif [[ ${{ matrix.output }} == 'SILO' ]]; then
            cabana_cmake_opts+=( -DCabana_REQUIRE_SILO=ON -DCMAKE_DISABLE_FIND_PACKAGE_HDF5=ON )
          elif [[ ${{ matrix.output }} == 'BOTH' ]]; then
            cabana_cmake_opts+=( -DCabana_REQUIRE_SILO=ON -DCabana_REQUIRE_HDF5=ON )
          else
            cabana_cmake_opts+=( -DCMAKE_DISABLE_FIND_PACKAGE_SILO=ON -DCMAKE_DISABLE_FIND_PACKAGE_HDF5=ON )
          fi
          cmake -B build \
            -DCMAKE_BUILD_TYPE=${{ matrix.cmake_build_type }} \
            -DCMAKE_CXX_COMPILER=${{ matrix.cxx }} \
            -DCMAKE_INSTALL_PREFIX=$HOME/Cabana \
            -DCMAKE_PREFIX_PATH="$HOME/kokkos" \
            -DCabana_DISABLE_CAJITA_DEPRECATION_WARNINGS=ON \
            ${cabana_cmake_opts[@]}
          cmake --build build --parallel 2
          cmake --install build
      - name: Checkout CabanaPD
        uses: actions/checkout@v3
      - name: Build CabanaPD
        run: |
          cmake -B build \
            -D CMAKE_BUILD_TYPE=${{ matrix.cmake_build_type }} \
            -D CMAKE_CXX_COMPILER=${{ matrix.cxx }} \
            -D CMAKE_CXX_FLAGS="-Wall -Wextra -pedantic -Werror" \
            -D CMAKE_INSTALL_PREFIX=$HOME/CabanaPD \
            -D CMAKE_PREFIX_PATH="$HOME/Cabana" \
            -D MPIEXEC_MAX_NUMPROCS=2 \
            -D MPIEXEC_PREFLAGS="--oversubscribe" \
            -D CabanaPD_ENABLE_TESTING=ON
          cmake --build build --parallel 2
          cmake --install build
      - name: Test CabanaPD
        run: |
          CTEST_OUTPUT_ON_FAILURE=1 cmake --build build --target test
  HIP:
    defaults:
      run:
        shell: bash
    env:
      # Needed because FindMPI relies heavily on the compiler wrappers, which aren't used with hipcc
      MPI_LOCATION: /usr/lib/x86_64-linux-gnu/openmpi/
    strategy:
      matrix:
        cxx: ['hipcc']
        cmake_build_type: ['Release']
<<<<<<< HEAD
        kokkos_ver: ['4.0.01']
=======
        kokkos_ver: ['3.7.02']
>>>>>>> 6507847c
    runs-on: ubuntu-20.04
    container: ghcr.io/ecp-copa/ci-containers/rocm:latest
    steps:
      - name: Checkout json
        uses: actions/checkout@v3
        with:
          repository: nlohmann/json
          ref: v3.11.2
          path: json
      - name: Build json
        working-directory: json
        run: |
          cmake -B build \
            -DCMAKE_INSTALL_PREFIX=$HOME/json \
            -DCMAKE_BUILD_TYPE=${{ matrix.cmake_build_type }} \
            -DJSON_BuildTests=OFF
          cmake --build build --parallel 2
          cmake --install build
      - name: Checkout kokkos
        uses: actions/checkout@v3
        with:
          repository: kokkos/kokkos
          ref: ${{ matrix.kokkos_ver }}
          path: kokkos
      - name: Build kokkos
        working-directory: kokkos
        run: |
          cmake -B build \
            -DCMAKE_INSTALL_PREFIX=$HOME/kokkos \
            -DKokkos_ENABLE_HIP=ON \
            -DKokkos_ARCH_VEGA908=ON \
            -DCMAKE_BUILD_TYPE=${{ matrix.cmake_build_type }} \
            -DCMAKE_CXX_COMPILER=${{ matrix.cxx }}
          cmake --build build --parallel 2
          cmake --install build
      - name: Checkout Cabana
        uses: actions/checkout@v3
        with:
          repository: ECP-CoPA/Cabana
          # This version is post-release 0.6
          ref: f99c7db9d54c57373ada6b16132c20d89d1ebb8e
          path: cabana
      - name: Build Cabana
        working-directory: cabana
        run: |
          cmake -B build \
            -DCMAKE_BUILD_TYPE=${{ matrix.cmake_build_type }} \
            -DCMAKE_CXX_COMPILER=${{ matrix.cxx }} \
            -DCMAKE_INSTALL_PREFIX=$HOME/Cabana \
            -DCMAKE_PREFIX_PATH="$HOME/kokkos" \
            -DCMAKE_CXX_FLAGS="-I${MPI_LOCATION}/include" \
            -DCMAKE_EXE_LINKER_FLAGS="-L${MPI_LOCATION}/lib -lmpi" \
            -DCMAKE_SHARED_LINKER_FLAGS="-L${MPI_LOCATION}/lib -lmpi" \
            -DCabana_DISABLE_CAJITA_DEPRECATION_WARNINGS=ON \
            -DCabana_REQUIRE_MPI=ON
          cmake --build build --parallel 2
          cmake --install build
      - name: Checkout CabanaPD
        uses: actions/checkout@v3
      - name: Build CabanaPD
        run: |
          cmake -B build \
            -D CMAKE_BUILD_TYPE=${{ matrix.cmake_build_type }} \
            -D CMAKE_CXX_COMPILER=${{ matrix.cxx }} \
            -D CMAKE_INSTALL_PREFIX=$HOME/CabanaPD \
            -D CMAKE_PREFIX_PATH="$HOME/Cabana;$HOME/json" \
            -D CMAKE_CXX_FLAGS="-Wall -Wextra -pedantic -Werror -I${MPI_LOCATION}/include" \
            -D CMAKE_EXE_LINKER_FLAGS="-L${MPI_LOCATION}/lib -lmpi" \
            -D CMAKE_SHARED_LINKER_FLAGS="-L${MPI_LOCATION}/lib -lmpi" \
            -D MPIEXEC_MAX_NUMPROCS=2 \
            -D MPIEXEC_PREFLAGS="--oversubscribe" \
            -D CabanaPD_ENABLE_TESTING=ON
          cmake --build build --parallel 2
          cmake --install build
  CUDA:
    defaults:
      run:
        shell: bash
    strategy:
      matrix:
        cmake_build_type: ['Release']
        kokkos_ver: ['3.7.02']
    runs-on: ubuntu-20.04
    container: ghcr.io/ecp-copa/ci-containers/cuda:12.2.0
    steps:
      - name: Checkout json
        uses: actions/checkout@v3
        with:
          repository: nlohmann/json
          ref: v3.11.2
          path: json
      - name: Build json
        working-directory: json
        run: |
          cmake -B build \
            -DCMAKE_INSTALL_PREFIX=$HOME/json \
            -DCMAKE_BUILD_TYPE=${{ matrix.cmake_build_type }} \
            -DJSON_BuildTests=OFF
          cmake --build build --parallel 2
          cmake --install build
      - name: Checkout kokkos
        uses: actions/checkout@v3
        with:
          repository: kokkos/kokkos
          ref: ${{ matrix.kokkos_ver }}
          path: kokkos
      - name: Build kokkos
        working-directory: kokkos
        run: |
          cmake -B build \
            -DCMAKE_INSTALL_PREFIX=$HOME/kokkos \
            -DKokkos_ENABLE_CUDA=ON \
            -DKokkos_ARCH_VOLTA72=ON \
            -DKokkos_ENABLE_CUDA_LAMBDA=ON \
            -DCMAKE_BUILD_TYPE=${{ matrix.cmake_build_type }}
          cmake --build build --parallel 2
          cmake --install build
      - name: Checkout Cabana
        uses: actions/checkout@v3
        with:
          repository: ECP-CoPA/Cabana
          # This version is post-release 0.6
          ref: f99c7db9d54c57373ada6b16132c20d89d1ebb8e
          path: cabana
      - name: Build Cabana
        working-directory: cabana
        run: |
          cmake -B build \
            -DCMAKE_BUILD_TYPE=${{ matrix.cmake_build_type }} \
            -DCMAKE_INSTALL_PREFIX=$HOME/Cabana \
            -DCMAKE_PREFIX_PATH="$HOME/kokkos" \
            -DCabana_DISABLE_CAJITA_DEPRECATION_WARNINGS=ON \
            -DCabana_REQUIRE_MPI=ON
          cmake --build build --parallel 2
          cmake --install build
      - name: Checkout CabanaPD
        uses: actions/checkout@v3
      - name: Build CabanaPD
        run: |
          cmake -B build \
            -D CMAKE_BUILD_TYPE=${{ matrix.cmake_build_type }} \
            -D CMAKE_CXX_FLAGS="-Wall -Wextra -pedantic -Werror" \
            -D CMAKE_INSTALL_PREFIX=$HOME/CabanaPD \
            -D CMAKE_PREFIX_PATH="$HOME/Cabana;$HOME/json" \
            -D MPIEXEC_MAX_NUMPROCS=2 \
            -D MPIEXEC_PREFLAGS="--oversubscribe" \
            -D CabanaPD_ENABLE_TESTING=ON
          cmake --build build --parallel 2
          cmake --install build<|MERGE_RESOLUTION|>--- conflicted
+++ resolved
@@ -118,11 +118,7 @@
       matrix:
         cxx: ['hipcc']
         cmake_build_type: ['Release']
-<<<<<<< HEAD
         kokkos_ver: ['4.0.01']
-=======
-        kokkos_ver: ['3.7.02']
->>>>>>> 6507847c
     runs-on: ubuntu-20.04
     container: ghcr.io/ecp-copa/ci-containers/rocm:latest
     steps:
