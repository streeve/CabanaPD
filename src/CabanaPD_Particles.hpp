/****************************************************************************
 * Copyright (c) 2022 by Oak Ridge National Laboratory                      *
 * All rights reserved.                                                     *
 *                                                                          *
 * This file is part of CabanaPD. CabanaPD is distributed under a           *
 * BSD 3-clause license. For the licensing terms see the LICENSE file in    *
 * the top-level directory.                                                 *
 *                                                                          *
 * SPDX-License-Identifier: BSD-3-Clause                                    *
 ****************************************************************************/

/****************************************************************************
 * Copyright (c) 2018-2021 by the Cabana authors                            *
 * All rights reserved.                                                     *
 *                                                                          *
 * This file is part of the Cabana library. Cabana is distributed under a   *
 * BSD 3-clause license. For the licensing terms see the LICENSE file in    *
 * the top-level directory.                                                 *
 *                                                                          *
 * SPDX-License-Identifier: BSD-3-Clause                                    *
 ****************************************************************************/

//************************************************************************
//  ExaMiniMD v. 1.0
//  Copyright (2018) National Technology & Engineering Solutions of Sandia,
//  LLC (NTESS).
//
//  Under the terms of Contract DE-NA-0003525 with NTESS, the U.S. Government
//  retains certain rights in this software.
//
//  ExaMiniMD is licensed under 3-clause BSD terms of use: Redistribution and
//  use in source and binary forms, with or without modification, are
//  permitted provided that the following conditions are met:
//
//    1. Redistributions of source code must retain the above copyright notice,
//       this list of conditions and the following disclaimer.
//
//    2. Redistributions in binary form must reproduce the above copyright
//       notice, this list of conditions and the following disclaimer in the
//       documentation and/or other materials provided with the distribution.
//
//    3. Neither the name of the Corporation nor the names of the contributors
//       may be used to endorse or promote products derived from this software
//       without specific prior written permission.
//
//  THIS SOFTWARE IS PROVIDED BY NTESS "AS IS" AND ANY EXPRESS OR IMPLIED
//  WARRANTIES, INCLUDING, BUT NOT LIMITED TO, THE IMPLIED WARRANTIES OF
//  MERCHANTABILITY AND FITNESS FOR A PARTICULAR PURPOSE ARE DISCLAIMED.
//  IN NO EVENT SHALL NTESS OR THE CONTRIBUTORS BE LIABLE FOR ANY DIRECT,
//  INDIRECT, INCIDENTAL, SPECIAL, EXEMPLARY, OR CONSEQUENTIAL DAMAGES
//  (INCLUDING, BUT NOT LIMITED TO, PROCUREMENT OF SUBSTITUTE GOODS OR
//  SERVICES; LOSS OF USE, DATA, OR PROFITS; OR BUSINESS INTERRUPTION)
//  HOWEVER CAUSED AND ON ANY THEORY OF LIABILITY, WHETHER IN CONTRACT,
//  STRICT LIABILITY, OR TORT (INCLUDING NEGLIGENCE OR OTHERWISE) ARISING
//  IN ANY WAY OUT OF THE USE OF THIS SOFTWARE, EVEN IF ADVISED OF THE
//  POSSIBILITY OF SUCH DAMAGE.
//
//************************************************************************

#ifndef PARTICLES_H
#define PARTICLES_H

#include <memory>

#include "mpi.h"

#include <Kokkos_Core.hpp>

#include <Cabana_Core.hpp>
#include <Cabana_Grid.hpp>

#include <CabanaPD_Comm.hpp>
#include <CabanaPD_Fields.hpp>
#include <CabanaPD_Input.hpp>
#include <CabanaPD_Output.hpp>
#include <CabanaPD_Timer.hpp>
#include <CabanaPD_Types.hpp>

namespace CabanaPD
{
template <class MemorySpace, class ModelType, class ThermalType,
<<<<<<< HEAD
          class OutputType = NoOutput, int Dimension = 3>
class Particles;

template <class MemorySpace, int Dimension>
class Particles<MemorySpace, PMB, TemperatureIndependent, NoOutput, Dimension>
{
  public:
    using self_type = Particles<MemorySpace, PMB, TemperatureIndependent,
                                NoOutput, Dimension>;
    using thermal_type = TemperatureIndependent;
    using output_type = NoOutput;
=======
          class OutputType = BaseOutput, int Dimension = 3>
class Particles;

template <class MemorySpace, int Dimension>
class Particles<MemorySpace, PMB, TemperatureIndependent, BaseOutput, Dimension>
{
  public:
    using self_type = Particles<MemorySpace, PMB, TemperatureIndependent,
                                BaseOutput, Dimension>;
    using thermal_type = TemperatureIndependent;
    using output_type = BaseOutput;
>>>>>>> e5dd9e15
    using memory_space = MemorySpace;
    using execution_space = typename memory_space::execution_space;
    static constexpr int dim = Dimension;

    // Per particle.
    unsigned long long int n_global = 0;
    std::size_t n_local = 0;
    std::size_t n_ghost = 0;
    std::size_t size = 0;

    // x, u, f (vector matching system dimension).
    using vector_type = Cabana::MemberTypes<double[dim]>;
    // volume, dilatation, weighted_volume.
    using scalar_type = Cabana::MemberTypes<double>;
    // no-fail.
    using int_type = Cabana::MemberTypes<int>;
<<<<<<< HEAD
    // v, rho, damage, type.
    using other_types = Cabana::MemberTypes<double[dim], double, double, int>;
=======
    // v, rho, type.
    using other_types = Cabana::MemberTypes<double[dim], double, int>;
>>>>>>> e5dd9e15

    // FIXME: add vector length.
    // FIXME: enable variable aosoa.
    using aosoa_u_type = Cabana::AoSoA<vector_type, memory_space, 1>;
    using aosoa_y_type = Cabana::AoSoA<vector_type, memory_space, 1>;
    using aosoa_vol_type = Cabana::AoSoA<scalar_type, memory_space, 1>;
    using aosoa_nofail_type = Cabana::AoSoA<int_type, memory_space, 1>;
    using aosoa_other_type = Cabana::AoSoA<other_types, memory_space>;
    // Using grid here for the particle init.
    using plist_x_type =
        Cabana::Grid::ParticleList<memory_space, 1,
                                   CabanaPD::Field::ReferencePosition>;
    using plist_f_type =
        Cabana::ParticleList<memory_space, 1, CabanaPD::Field::Force>;

    // Per type.
    int n_types = 1;

    // Simulation total domain.
    std::array<double, dim> global_mesh_ext;

    // Simulation sub domain (single MPI rank).
    std::array<double, dim> local_mesh_ext;
    std::array<double, dim> local_mesh_lo;
    std::array<double, dim> local_mesh_hi;
    // FIXME: this is for neighborlist construction.
    double ghost_mesh_lo[dim];
    double ghost_mesh_hi[dim];
    std::shared_ptr<
        Cabana::Grid::LocalGrid<Cabana::Grid::UniformMesh<double, dim>>>
        local_grid;
    Kokkos::Array<double, dim> dx;

    int halo_width;

    // Default constructor.
    Particles()
    {
        _init_timer.start();
        for ( int d = 0; d < dim; d++ )
        {
            global_mesh_ext[d] = 0.0;
            local_mesh_lo[d] = 0.0;
            local_mesh_hi[d] = 0.0;
            ghost_mesh_lo[d] = 0.0;
            ghost_mesh_hi[d] = 0.0;
            local_mesh_ext[d] = 0.0;
        }
        _init_timer.stop();
        resize( 0, 0 );
    }

    // Constructor which initializes particles on regular grid.
    template <class ExecSpace>
    Particles( const ExecSpace& exec_space, std::array<double, dim> low_corner,
               std::array<double, dim> high_corner,
               const std::array<int, dim> num_cells, const int max_halo_width )
        : halo_width( max_halo_width )
        , _plist_x( "positions" )
        , _plist_f( "forces" )
    {
        createDomain( low_corner, high_corner, num_cells );
        createParticles( exec_space );
    }

    // Constructor which initializes particles on regular grid with
    // customization.
    template <class ExecSpace, class UserFunctor>
    Particles( const ExecSpace& exec_space, std::array<double, dim> low_corner,
               std::array<double, dim> high_corner,
               const std::array<int, dim> num_cells, const int max_halo_width,
               UserFunctor user_create )
        : halo_width( max_halo_width )
        , _plist_x( "positions" )
        , _plist_f( "forces" )
    {
        createDomain( low_corner, high_corner, num_cells );
        createParticles( exec_space, user_create );
    }

    void createDomain( std::array<double, dim> low_corner,
                       std::array<double, dim> high_corner,
                       const std::array<int, dim> num_cells )
    {
        _init_timer.start();
        // Create the MPI partitions.
        Cabana::Grid::DimBlockPartitioner<dim> partitioner;

        // Create global mesh of MPI partitions.
        auto global_mesh = Cabana::Grid::createUniformGlobalMesh(
            low_corner, high_corner, num_cells );
        for ( int d = 0; d < 3; d++ )
            dx[d] = global_mesh->cellSize( d );

        std::array<bool, dim> is_periodic;
        for ( int d = 0; d < dim; d++ )
        {
            global_mesh_ext[d] = global_mesh->extent( d );
            is_periodic[d] = false;
        }
        // Create the global grid.
        auto global_grid = Cabana::Grid::createGlobalGrid(
            MPI_COMM_WORLD, global_mesh, is_periodic, partitioner );

        // Create a local mesh.
        local_grid = Cabana::Grid::createLocalGrid( global_grid, halo_width );
        auto local_mesh =
            Cabana::Grid::createLocalMesh<memory_space>( *local_grid );

        for ( int d = 0; d < dim; d++ )
        {
            local_mesh_lo[d] = local_mesh.lowCorner( Cabana::Grid::Own(), d );
            local_mesh_hi[d] = local_mesh.highCorner( Cabana::Grid::Own(), d );
            ghost_mesh_lo[d] = local_mesh.lowCorner( Cabana::Grid::Ghost(), d );
            ghost_mesh_hi[d] =
                local_mesh.highCorner( Cabana::Grid::Ghost(), d );
            local_mesh_ext[d] = local_mesh.extent( Cabana::Grid::Own(), d );
        }
        _init_timer.stop();
    }

    template <class ExecSpace>
    void createParticles( const ExecSpace& exec_space )
    {
        auto empty = KOKKOS_LAMBDA( const int, const double[dim] )
        {
            return true;
        };
        createParticles( exec_space, empty );
    }

    template <class ExecSpace, class UserFunctor>
    void createParticles( const ExecSpace& exec_space, UserFunctor user_create )
    {
        _init_timer.start();
        // Create a local mesh and owned space.
        auto owned_cells = local_grid->indexSpace(
            Cabana::Grid::Own(), Cabana::Grid::Cell(), Cabana::Grid::Local() );

        int particles_per_cell = 1;
        int num_particles = particles_per_cell * owned_cells.size();

        // Use default aosoa construction and resize.
        resize( num_particles, 0 );

        auto x = sliceReferencePosition();
        auto v = sliceVelocity();
        auto f = sliceForce();
        auto type = sliceType();
        auto rho = sliceDensity();
        auto u = sliceDisplacement();
        auto y = sliceCurrentPosition();
        auto vol = sliceVolume();
        auto nofail = sliceNoFail();

        // Initialize particles.
        auto create_functor =
            KOKKOS_LAMBDA( const int pid, const double px[dim], const double pv,
                           typename plist_x_type::particle_type& particle )
        {
            // Customize new particle.
            bool create = user_create( pid, px );
            if ( !create )
                return create;

            // Set the particle position.
            for ( int d = 0; d < 3; d++ )
            {
                Cabana::get( particle, CabanaPD::Field::ReferencePosition(),
                             d ) = px[d];
                u( pid, d ) = 0.0;
                y( pid, d ) = 0.0;
                v( pid, d ) = 0.0;
                f( pid, d ) = 0.0;
            }
            // Get the volume of the cell.
            vol( pid ) = pv;

            // FIXME: hardcoded.
            type( pid ) = 0;
            nofail( pid ) = 0;
            rho( pid ) = 1.0;

            return create;
        };
        n_local = Cabana::Grid::createParticles( Cabana::InitUniform{},
                                                 exec_space, create_functor,
                                                 _plist_x, 1, *local_grid );
        resize( n_local, 0 );
        size = _plist_x.size();

        // Not using Allreduce because global count is only used for printing.
        auto n_local_mpi = static_cast<unsigned long long int>( n_local );
        MPI_Reduce( &n_local_mpi, &n_global, 1, MPI_UNSIGNED_LONG_LONG, MPI_SUM,
                    0, MPI_COMM_WORLD );
        _init_timer.stop();
    }

    template <class ExecSpace, class FunctorType>
    void updateParticles( const ExecSpace, const FunctorType init_functor )
    {
        _timer.start();
        Kokkos::RangePolicy<ExecSpace> policy( 0, n_local );
        Kokkos::parallel_for(
            "CabanaPD::Particles::update_particles", policy,
            KOKKOS_LAMBDA( const int pid ) { init_functor( pid ); } );
        _timer.stop();
    }

    auto sliceReferencePosition()
    {
        return _plist_x.slice( CabanaPD::Field::ReferencePosition() );
    }
    auto sliceReferencePosition() const
    {
        return _plist_x.slice( CabanaPD::Field::ReferencePosition() );
    }
    auto sliceCurrentPosition()
    {
        // Update before returning data.
        updateCurrentPosition();
        return Cabana::slice<0>( _aosoa_y, "current_positions" );
    }
    auto sliceCurrentPosition() const
    {
        // Update before returning data.
        updateCurrentPosition();
        return Cabana::slice<0>( _aosoa_y, "current_positions" );
    }
    auto sliceDisplacement()
    {
        return Cabana::slice<0>( _aosoa_u, "displacements" );
    }
    auto sliceDisplacement() const
    {
        return Cabana::slice<0>( _aosoa_u, "displacements" );
    }
    auto sliceForce() { return _plist_f.slice( CabanaPD::Field::Force() ); }

    auto sliceForce() const
    {
        return _plist_f.slice( CabanaPD::Field::Force() );
    }

    auto sliceForceAtomic()
    {
        auto f = sliceForce();
        using slice_type = decltype( f );
        using atomic_type = typename slice_type::atomic_access_slice;
        atomic_type f_a = f;
        return f_a;
    }
    auto sliceVolume() { return Cabana::slice<0>( _aosoa_vol, "volume" ); }
    auto sliceVolume() const
    {
        return Cabana::slice<0>( _aosoa_vol, "volume" );
    }
<<<<<<< HEAD

=======
>>>>>>> e5dd9e15
    auto sliceVelocity()
    {
        return Cabana::slice<0>( _aosoa_other, "velocities" );
    }
    auto sliceVelocity() const
    {
        return Cabana::slice<0>( _aosoa_other, "velocities" );
    }
    auto sliceDensity() { return Cabana::slice<1>( _aosoa_other, "density" ); }
    auto sliceDensity() const
    {
        return Cabana::slice<1>( _aosoa_other, "density" );
<<<<<<< HEAD
    }
    auto sliceDamage() { return Cabana::slice<2>( _aosoa_other, "damage" ); }
    auto sliceDamage() const
    {
        return Cabana::slice<2>( _aosoa_other, "damage" );
    }
    auto sliceType() { return Cabana::slice<3>( _aosoa_other, "type" ); }
    auto sliceType() const { return Cabana::slice<3>( _aosoa_other, "type" ); }
=======
    }
    auto sliceType() { return Cabana::slice<2>( _aosoa_other, "type" ); }
    auto sliceType() const { return Cabana::slice<2>( _aosoa_other, "type" ); }
>>>>>>> e5dd9e15

    auto sliceNoFail()
    {
        return Cabana::slice<0>( _aosoa_nofail, "no_fail_region" );
    }
    auto sliceNoFail() const
    {
        return Cabana::slice<0>( _aosoa_nofail, "no_fail_region" );
    }

    auto getForce() { return _plist_f; }
    auto getReferencePosition() { return _plist_x; }

    void updateCurrentPosition() const
    {
        //_timer.start();
        // Not using slice function because this is called inside.
        auto y = Cabana::slice<0>( _aosoa_y, "current_positions" );
        auto x = sliceReferencePosition();
        auto u = sliceDisplacement();
        Kokkos::RangePolicy<execution_space> policy( 0, n_local + n_ghost );
        auto sum_x_u = KOKKOS_LAMBDA( const std::size_t pid )
        {
            for ( int d = 0; d < 3; d++ )
                y( pid, d ) = x( pid, d ) + u( pid, d );
        };
        Kokkos::parallel_for( "CabanaPD::CalculateCurrentPositions", policy,
                              sum_x_u );
        //_timer.stop();
    }

    void resize( int new_local, int new_ghost )
    {
        _timer.start();
        n_local = new_local;
        n_ghost = new_ghost;

        _plist_x.aosoa().resize( new_local + new_ghost );
        _aosoa_u.resize( new_local + new_ghost );
        _aosoa_y.resize( new_local + new_ghost );
        _aosoa_vol.resize( new_local + new_ghost );
        _plist_f.aosoa().resize( new_local );
        _aosoa_other.resize( new_local );
        _aosoa_nofail.resize( new_local + new_ghost );
        size = _plist_x.size();
        _timer.stop();
    };

    auto getPosition( const bool use_reference )
    {
        if ( use_reference )
            return sliceReferencePosition();
        else
            return sliceCurrentPosition();
    }

    template <typename... OtherFields>
    void output( [[maybe_unused]] const int output_step,
                 [[maybe_unused]] const double output_time,
                 [[maybe_unused]] const bool use_reference,
<<<<<<< HEAD
                 OtherFields&&... other )
=======
                 [[maybe_unused]] OtherFields&&... other )
>>>>>>> e5dd9e15
    {
        _output_timer.start();

#ifdef Cabana_ENABLE_HDF5
        Cabana::Experimental::HDF5ParticleOutput::writeTimeStep(
            h5_config, "particles", MPI_COMM_WORLD, output_step, output_time,
            n_local, getPosition( use_reference ), sliceForce(),
<<<<<<< HEAD
            sliceDisplacement(), sliceVelocity(), sliceDamage(),
=======
            sliceDisplacement(), sliceVelocity(),
>>>>>>> e5dd9e15
            std::forward<OtherFields>( other )... );
#else
#ifdef Cabana_ENABLE_SILO
        Cabana::Grid::Experimental::SiloParticleOutput::
            writePartialRangeTimeStep(
                "particles", local_grid->globalGrid(), output_step, output_time,
                0, n_local, getPosition( use_reference ), sliceForce(),
                sliceDisplacement(), sliceVelocity(),
                std::forward<OtherFields>( other )... );

#else
        log( std::cout, "No particle output enabled." );
#endif
#endif

        _output_timer.stop();
    }

    auto timeInit() { return _init_timer.time(); };
    auto timeOutput() { return _output_timer.time(); };
    auto time() { return _timer.time(); };

    friend class Comm<self_type, PMB, TemperatureIndependent>;
    friend class Comm<self_type, PMB, TemperatureDependent>;

  protected:
    aosoa_u_type _aosoa_u;
    aosoa_y_type _aosoa_y;
    aosoa_vol_type _aosoa_vol;
    aosoa_nofail_type _aosoa_nofail;
    aosoa_other_type _aosoa_other;

    plist_x_type _plist_x;
    plist_f_type _plist_f;

#ifdef Cabana_ENABLE_HDF5
    Cabana::Experimental::HDF5ParticleOutput::HDF5Config h5_config;
#endif

    Timer _init_timer;
    Timer _output_timer;
    Timer _timer;
};

template <class MemorySpace, int Dimension>
<<<<<<< HEAD
class Particles<MemorySpace, LPS, TemperatureIndependent, NoOutput, Dimension>
    : public Particles<MemorySpace, PMB, TemperatureIndependent, NoOutput,
=======
class Particles<MemorySpace, LPS, TemperatureIndependent, BaseOutput, Dimension>
    : public Particles<MemorySpace, PMB, TemperatureIndependent, BaseOutput,
>>>>>>> e5dd9e15
                       Dimension>
{
  public:
    using self_type = Particles<MemorySpace, LPS, TemperatureIndependent,
<<<<<<< HEAD
                                NoOutput, Dimension>;
    using base_type = Particles<MemorySpace, PMB, TemperatureIndependent,
                                NoOutput, Dimension>;
=======
                                BaseOutput, Dimension>;
    using base_type = Particles<MemorySpace, PMB, TemperatureIndependent,
                                BaseOutput, Dimension>;
>>>>>>> e5dd9e15
    using output_type = typename base_type::output_type;
    using thermal_type = TemperatureIndependent;
    using memory_space = typename base_type::memory_space;
    using base_type::dim;

    // Per particle.
    using base_type::n_ghost;
    using base_type::n_global;
    using base_type::n_local;
    using base_type::size;

    // These are split since weighted volume only needs to be communicated once
    // and dilatation only needs to be communicated for LPS.
    using scalar_type = typename base_type::scalar_type;
    using aosoa_theta_type = Cabana::AoSoA<scalar_type, memory_space, 1>;
    using aosoa_m_type = Cabana::AoSoA<scalar_type, memory_space, 1>;

    // Per type.
    using base_type::n_types;

    // Simulation total domain.
    using base_type::global_mesh_ext;

    // Simulation sub domain (single MPI rank).
    using base_type::ghost_mesh_hi;
    using base_type::ghost_mesh_lo;
    using base_type::local_mesh_ext;
    using base_type::local_mesh_hi;
    using base_type::local_mesh_lo;

    using base_type::dx;
    using base_type::local_grid;

    using base_type::halo_width;

    // Default constructor.
    Particles()
        : base_type()
    {
        _init_timer.start();
        _aosoa_m = aosoa_m_type( "Particle Weighted Volumes", 0 );
        _aosoa_theta = aosoa_theta_type( "Particle Dilatations", 0 );
        _init_timer.stop();
    }

    // Constructor which initializes particles on regular grid.
    template <class ExecSpace>
    Particles( const ExecSpace& exec_space, std::array<double, dim> low_corner,
               std::array<double, dim> high_corner,
               const std::array<int, dim> num_cells, const int max_halo_width )
        : base_type( exec_space, low_corner, high_corner, num_cells,
                     max_halo_width )
    {
        _init_timer.start();
        _aosoa_m = aosoa_m_type( "Particle Weighted Volumes", n_local );
        _aosoa_theta = aosoa_theta_type( "Particle Dilatations", n_local );
        init_lps();
        _init_timer.stop();
    }

    template <typename... Args>
    void createParticles( Args&&... args )
    {
        // Forward arguments to standard or custom particle creation.
        base_type::createParticles( std::forward<Args>( args )... );
        _init_timer.start();
        _aosoa_m.resize( n_local );
        _aosoa_theta.resize( n_local );
        _init_timer.stop();
    }

    auto sliceDilatation()
    {
        return Cabana::slice<0>( _aosoa_theta, "dilatation" );
    }
    auto sliceDilatation() const
    {
        return Cabana::slice<0>( _aosoa_theta, "dilatation" );
    }
    auto sliceWeightedVolume()
    {
        return Cabana::slice<0>( _aosoa_m, "weighted_volume" );
    }
    auto sliceWeightedVolume() const
    {
        return Cabana::slice<0>( _aosoa_m, "weighted_volume" );
    }

    void resize( int new_local, int new_ghost )
    {
        base_type::resize( new_local, new_ghost );
        _timer.start();
        _aosoa_theta.resize( new_local + new_ghost );
        _aosoa_m.resize( new_local + new_ghost );
        _timer.stop();
    }

    template <typename... OtherFields>
    void output( const int output_step, const double output_time,
                 const bool use_reference, OtherFields&&... other )
    {
        base_type::output( output_step, output_time, use_reference,
                           sliceWeightedVolume(), sliceDilatation(),
                           std::forward<OtherFields>( other )... );
    }

    friend class Comm<self_type, PMB, TemperatureIndependent>;
    friend class Comm<self_type, LPS, TemperatureIndependent>;

  protected:
    void init_lps()
    {
        auto theta = sliceDilatation();
        Cabana::deep_copy( theta, 0.0 );
        auto m = sliceWeightedVolume();
        Cabana::deep_copy( m, 0.0 );
    }

    aosoa_theta_type _aosoa_theta;
    aosoa_m_type _aosoa_m;

    using base_type::_init_timer;
    using base_type::_timer;
};

template <class MemorySpace, int Dimension>
<<<<<<< HEAD
class Particles<MemorySpace, PMB, TemperatureDependent, NoOutput, Dimension>
    : public Particles<MemorySpace, PMB, TemperatureIndependent, NoOutput,
                       Dimension>
{
  public:
    using self_type =
        Particles<MemorySpace, PMB, TemperatureDependent, NoOutput, Dimension>;
    using base_type = Particles<MemorySpace, PMB, TemperatureIndependent,
                                NoOutput, Dimension>;
=======
class Particles<MemorySpace, PMB, TemperatureDependent, BaseOutput, Dimension>
    : public Particles<MemorySpace, PMB, TemperatureIndependent, BaseOutput,
                       Dimension>
{
  public:
    using self_type = Particles<MemorySpace, PMB, TemperatureDependent,
                                BaseOutput, Dimension>;
    using base_type = Particles<MemorySpace, PMB, TemperatureIndependent,
                                BaseOutput, Dimension>;
>>>>>>> e5dd9e15
    using thermal_type = TemperatureDependent;
    using output_type = typename base_type::output_type;
    using memory_space = typename base_type::memory_space;
    using base_type::dim;

    // Per particle.
    using base_type::n_ghost;
    using base_type::n_global;
    using base_type::n_local;
    using base_type::size;

    // These are split since weighted volume only needs to be communicated once
    // and dilatation only needs to be communicated for LPS.
    using temp_types = Cabana::MemberTypes<double, double>;
    using aosoa_temp_type = Cabana::AoSoA<temp_types, memory_space, 1>;

    // Per type.
    using base_type::n_types;

    // Simulation total domain.
    using base_type::global_mesh_ext;

    // Simulation sub domain (single MPI rank).
    using base_type::ghost_mesh_hi;
    using base_type::ghost_mesh_lo;
    using base_type::local_mesh_ext;
    using base_type::local_mesh_hi;
    using base_type::local_mesh_lo;

    using base_type::dx;
    using base_type::local_grid;

    using base_type::halo_width;

    // Default constructor.
    Particles()
        : base_type()
    {
        _aosoa_temp = aosoa_temp_type( "Particle Temperature", 0 );
    }

    // Constructor which initializes particles on regular grid.
    template <class ExecSpace>
    Particles( const ExecSpace& exec_space, std::array<double, dim> low_corner,
               std::array<double, dim> high_corner,
               const std::array<int, dim> num_cells, const int max_halo_width )
        : base_type( exec_space, low_corner, high_corner, num_cells,
                     max_halo_width )
    {
        _aosoa_temp = aosoa_temp_type( "Particle Temperature", n_local );
        init_temp();
    }

    template <typename... Args>
    void createParticles( Args&&... args )
    {
        // Forward arguments to standard or custom particle creation.
        base_type::createParticles( std::forward<Args>( args )... );
        _aosoa_temp.resize( n_local );
    }

    auto sliceTemperature()
    {
        return Cabana::slice<0>( _aosoa_temp, "temperature" );
    }
    auto sliceTemperature() const
    {
        return Cabana::slice<0>( _aosoa_temp, "temperature" );
    }
    auto sliceTemperatureConduction()
    {
        return Cabana::slice<1>( _aosoa_temp, "temperature_conduction" );
    }
    auto sliceTemperatureConduction() const
    {
        return Cabana::slice<1>( _aosoa_temp, "temperature_conduction" );
    }
    auto sliceTemperatureConductionAtomic()
    {
        auto temp = sliceTemperature();
        using slice_type = decltype( temp );
        using atomic_type = typename slice_type::atomic_access_slice;
        atomic_type temp_a = temp;
        return temp_a;
    }

    void resize( int new_local, int new_ghost )
    {
        base_type::resize( new_local, new_ghost );
        _aosoa_temp.resize( new_local + new_ghost );
    }

    template <typename... OtherFields>
    void output( const int output_step, const double output_time,
                 const bool use_reference, OtherFields&&... other )
    {
        base_type::output( output_step, output_time, use_reference,
                           sliceTemperature(),
                           std::forward<OtherFields>( other )... );
    }

    friend class Comm<self_type, PMB, TemperatureIndependent>;
    friend class Comm<self_type, LPS, TemperatureIndependent>;
    friend class Comm<self_type, PMB, TemperatureDependent>;
    friend class Comm<self_type, LPS, TemperatureDependent>;

  protected:
    void init_temp()
    {
        auto temp = sliceTemperature();
        Cabana::deep_copy( temp, 0.0 );
    }

    aosoa_temp_type _aosoa_temp;
};

template <class MemorySpace, class ModelType, class ThermalType, int Dimension>
<<<<<<< HEAD
class Particles<MemorySpace, ModelType, ThermalType, OutputEnergy, Dimension>
    : public Particles<MemorySpace, ModelType, ThermalType, NoOutput, Dimension>
{
  public:
    using self_type =
        Particles<MemorySpace, ModelType, ThermalType, OutputEnergy, Dimension>;
    using base_type =
        Particles<MemorySpace, ModelType, ThermalType, NoOutput, Dimension>;
    using thermal_type = typename base_type::thermal_type;
    using output_type = OutputEnergy;
=======
class Particles<MemorySpace, ModelType, ThermalType, EnergyOutput, Dimension>
    : public Particles<MemorySpace, ModelType, ThermalType, BaseOutput,
                       Dimension>
{
  public:
    using self_type =
        Particles<MemorySpace, ModelType, ThermalType, EnergyOutput, Dimension>;
    using base_type =
        Particles<MemorySpace, ModelType, ThermalType, BaseOutput, Dimension>;
    using thermal_type = typename base_type::thermal_type;
    using output_type = EnergyOutput;
>>>>>>> e5dd9e15
    using memory_space = typename base_type::memory_space;
    using base_type::dim;

    // Per particle.
    using base_type::n_ghost;
    using base_type::n_global;
    using base_type::n_local;
    using base_type::size;

<<<<<<< HEAD
    using output_types = Cabana::MemberTypes<double>;
=======
    // energy, damage
    using output_types = Cabana::MemberTypes<double, double>;
>>>>>>> e5dd9e15
    using aosoa_output_type = Cabana::AoSoA<output_types, memory_space, 1>;

    // Per type.
    using base_type::n_types;

    // Simulation total domain.
    using base_type::global_mesh_ext;

    // Simulation sub domain (single MPI rank).
    using base_type::ghost_mesh_hi;
    using base_type::ghost_mesh_lo;
    using base_type::local_mesh_ext;
    using base_type::local_mesh_hi;
    using base_type::local_mesh_lo;

    using base_type::dx;
    using base_type::local_grid;

    using base_type::halo_width;

    // Default constructor.
    Particles()
        : base_type()
    {
        _aosoa_output = aosoa_output_type( "Particle Output Fields", 0 );
    }

    // Constructor which initializes particles on regular grid.
    template <class ExecSpace>
    Particles( const ExecSpace& exec_space, std::array<double, dim> low_corner,
               std::array<double, dim> high_corner,
               const std::array<int, dim> num_cells, const int max_halo_width )
        : base_type( exec_space, low_corner, high_corner, num_cells,
                     max_halo_width )
    {
<<<<<<< HEAD
        _aosoa_output = aosoa_output_type( "Particle Energy Output", n_local );
=======
        _aosoa_output = aosoa_output_type( "Particle Output Fields", n_local );
>>>>>>> e5dd9e15
        init_output();
    }

    template <typename... Args>
    void createParticles( Args&&... args )
    {
        // Forward arguments to standard or custom particle creation.
        base_type::createParticles( std::forward<Args>( args )... );
        _aosoa_output.resize( n_local );
    }

    auto sliceStrainEnergy()
    {
        return Cabana::slice<0>( _aosoa_output, "strain_energy" );
    }
    auto sliceStrainEnergy() const
    {
        return Cabana::slice<0>( _aosoa_output, "strain_energy" );
    }
<<<<<<< HEAD
=======
    auto sliceDamage() { return Cabana::slice<1>( _aosoa_output, "damage" ); }
    auto sliceDamage() const
    {
        return Cabana::slice<1>( _aosoa_output, "damage" );
    }
>>>>>>> e5dd9e15

    void resize( int new_local, int new_ghost )
    {
        base_type::resize( new_local, new_ghost );
        _aosoa_output.resize( new_local + new_ghost );
    }

    template <typename... OtherFields>
    void output( const int output_step, const double output_time,
                 const bool use_reference, OtherFields&&... other )
    {
        base_type::output( output_step, output_time, use_reference,
<<<<<<< HEAD
                           sliceStrainEnergy(),
=======
                           sliceStrainEnergy(), sliceDamage(),
>>>>>>> e5dd9e15
                           std::forward<OtherFields>( other )... );
    }

    friend class Comm<self_type, PMB, TemperatureIndependent>;
    friend class Comm<self_type, LPS, TemperatureIndependent>;
    friend class Comm<self_type, PMB, TemperatureDependent>;
    friend class Comm<self_type, LPS, TemperatureDependent>;

  protected:
    void init_output()
    {
        auto energy = sliceStrainEnergy();
        Cabana::deep_copy( energy, 0.0 );
<<<<<<< HEAD
=======
        auto phi = sliceDamage();
        Cabana::deep_copy( phi, 0.0 );
>>>>>>> e5dd9e15
    }

    aosoa_output_type _aosoa_output;
};

<<<<<<< HEAD
template <class MemorySpace, class ModelType, class ThermalType, int Dimension>
class Particles<MemorySpace, ModelType, ThermalType, OutputEnergyStress,
                Dimension>
    : public Particles<MemorySpace, ModelType, ThermalType, OutputEnergy,
                       Dimension>
{
  public:
    using self_type = Particles<MemorySpace, ModelType, ThermalType,
                                OutputEnergyStress, Dimension>;
    using base_type =
        Particles<MemorySpace, ModelType, ThermalType, OutputEnergy, Dimension>;
    using thermal_type = typename base_type::thermal_type;
    using output_type = OutputEnergyStress;
    using memory_space = typename base_type::memory_space;
    using base_type::dim;

    // Per particle.
    using base_type::n_ghost;
    using base_type::n_global;
    using base_type::n_local;
    using base_type::size;

    using output_types = Cabana::MemberTypes<double[dim][dim]>;
    using aosoa_output_type = Cabana::AoSoA<output_types, memory_space, 1>;

    // Per type.
    using base_type::n_types;

    // Simulation total domain.
    using base_type::global_mesh_ext;

    // Simulation sub domain (single MPI rank).
    using base_type::ghost_mesh_hi;
    using base_type::ghost_mesh_lo;
    using base_type::local_mesh_ext;
    using base_type::local_mesh_hi;
    using base_type::local_mesh_lo;

    using base_type::dx;
    using base_type::local_grid;

    using base_type::halo_width;

    // Default constructor.
    Particles()
        : base_type()
    {
        _aosoa_output = aosoa_output_type( "Particle Stress Output", 0 );
    }

    // Constructor which initializes particles on regular grid.
    template <class ExecSpace>
    Particles( const ExecSpace& exec_space, std::array<double, dim> low_corner,
               std::array<double, dim> high_corner,
               const std::array<int, dim> num_cells, const int max_halo_width )
        : base_type( exec_space, low_corner, high_corner, num_cells,
                     max_halo_width )
    {
        _aosoa_output = aosoa_output_type( "Particle Stress Output", n_local );
        init_output();
    }

    template <typename... Args>
    void createParticles( Args&&... args )
    {
        // Forward arguments to standard or custom particle creation.
        base_type::createParticles( std::forward<Args>( args )... );
        _aosoa_output.resize( n_local );
    }

    auto sliceStress() { return Cabana::slice<0>( _aosoa_output, "stress" ); }
    auto sliceStress() const
    {
        return Cabana::slice<0>( _aosoa_output, "stress" );
    }

    void resize( int new_local, int new_ghost )
    {
        base_type::resize( new_local, new_ghost );
        _aosoa_output.resize( new_local + new_ghost );
    }

    template <typename... OtherFields>
    void output( const int output_step, const double output_time,
                 const bool use_reference, OtherFields&&... other )
    {
        base_type::output( output_step, output_time, use_reference,
                           sliceStress(),
                           std::forward<OtherFields>( other )... );
    }

    friend class Comm<self_type, PMB, TemperatureIndependent>;
    friend class Comm<self_type, LPS, TemperatureIndependent>;
    friend class Comm<self_type, PMB, TemperatureDependent>;
    friend class Comm<self_type, LPS, TemperatureDependent>;

  protected:
    void init_output()
    {
        auto stress = sliceStress();
        Cabana::deep_copy( stress, 0.0 );
    }

    aosoa_output_type _aosoa_output;
};

=======
>>>>>>> e5dd9e15
template <typename MemorySpace, typename ModelType, typename ExecSpace,
          typename OutputType>
auto createParticles( ExecSpace exec_space, CabanaPD::Inputs inputs,
                      OutputType )
{
    std::array<double, 3> low_corner = inputs["low_corner"];
    std::array<double, 3> high_corner = inputs["high_corner"];
    std::array<int, 3> num_cells = inputs["num_cells"];
    double delta = inputs["horizon"];
    int m = std::floor( delta /
                        ( ( high_corner[0] - low_corner[0] ) / num_cells[0] ) );
    int halo_width = m + 1; // Just to be safe.

    return std::make_shared<
        CabanaPD::Particles<MemorySpace, typename ModelType::base_model,
                            typename ModelType::thermal_type, OutputType>>(
        exec_space, low_corner, high_corner, num_cells, halo_width );
}

template <typename MemorySpace, typename ModelType, typename ExecSpace,
          std::size_t Dim, typename OutputType>
<<<<<<< HEAD
auto createParticles( const ExecSpace& exec_space,
                      std::array<double, Dim> low_corner,
                      std::array<double, Dim> high_corner,
                      const std::array<int, Dim> num_cells,
                      const int max_halo_width, OutputType )
{
    return std::make_shared<
        CabanaPD::Particles<MemorySpace, typename ModelType::base_model,
                            typename ModelType::thermal_type, OutputType>>(
        exec_space, low_corner, high_corner, num_cells, max_halo_width );
}

template <typename MemorySpace, typename ModelType, typename ThermalType,
          typename ExecSpace, std::size_t Dim, typename OutputType>
auto createParticles(
    const ExecSpace& exec_space, std::array<double, Dim> low_corner,
    std::array<double, Dim> high_corner, const std::array<int, Dim> num_cells,
    const int max_halo_width, OutputType,
    typename std::enable_if<( is_temperature_dependent<ThermalType>::value ),
                            int>::type* = 0 )
{
    return std::make_shared<CabanaPD::Particles<
        MemorySpace, ModelType, typename ThermalType::base_type, OutputType>>(
        exec_space, low_corner, high_corner, num_cells, max_halo_width );
}

// Backwards compatible versions with energy output by default.
template <typename MemorySpace, typename ModelType, typename ExecSpace,
          std::size_t Dim>
=======
>>>>>>> e5dd9e15
auto createParticles( const ExecSpace& exec_space,
                      std::array<double, Dim> low_corner,
                      std::array<double, Dim> high_corner,
                      const std::array<int, Dim> num_cells,
                      const int max_halo_width, OutputType )
{
    return std::make_shared<
        CabanaPD::Particles<MemorySpace, typename ModelType::base_model,
<<<<<<< HEAD
                            typename ModelType::thermal_type, OutputEnergy>>(
=======
                            typename ModelType::thermal_type, OutputType>>(
>>>>>>> e5dd9e15
        exec_space, low_corner, high_corner, num_cells, max_halo_width );
}

template <typename MemorySpace, typename ModelType, typename ThermalType,
          typename ExecSpace, std::size_t Dim, typename OutputType>
auto createParticles(
    const ExecSpace& exec_space, std::array<double, Dim> low_corner,
    std::array<double, Dim> high_corner, const std::array<int, Dim> num_cells,
    const int max_halo_width, OutputType,
    typename std::enable_if<( is_temperature_dependent<ThermalType>::value ),
                            int>::type* = 0 )
{
    return std::make_shared<CabanaPD::Particles<
<<<<<<< HEAD
        MemorySpace, ModelType, typename ThermalType::base_type, OutputEnergy>>(
        exec_space, low_corner, high_corner, num_cells, max_halo_width );
}
=======
        MemorySpace, ModelType, typename ThermalType::base_type, OutputType>>(
        exec_space, low_corner, high_corner, num_cells, max_halo_width );
}

// Backwards compatible versions with energy output by default.
template <typename MemorySpace, typename ModelType, typename ExecSpace>
auto createParticles( ExecSpace exec_space, CabanaPD::Inputs inputs )
{
    return createParticles<MemorySpace, ModelType, ExecSpace>(
        exec_space, inputs, EnergyOutput{} );
}

template <typename MemorySpace, typename ModelType, typename ExecSpace,
          std::size_t Dim>
auto createParticles( const ExecSpace& exec_space,
                      std::array<double, Dim> low_corner,
                      std::array<double, Dim> high_corner,
                      const std::array<int, Dim> num_cells,
                      const int max_halo_width )
{
    return createParticles<MemorySpace, ModelType, ExecSpace, Dim>(
        exec_space, low_corner, high_corner, num_cells, max_halo_width,
        EnergyOutput{} );
}

template <typename MemorySpace, typename ModelType, typename ThermalType,
          typename ExecSpace, std::size_t Dim>
auto createParticles(
    const ExecSpace& exec_space, std::array<double, Dim> low_corner,
    std::array<double, Dim> high_corner, const std::array<int, Dim> num_cells,
    const int max_halo_width,
    typename std::enable_if<( is_temperature_dependent<ThermalType>::value ),
                            int>::type* = 0 )
{
    return createParticles<MemorySpace, ModelType, ThermalType, ExecSpace, Dim>(
        exec_space, low_corner, high_corner, num_cells, max_halo_width,
        EnergyOutput{} );
}
>>>>>>> e5dd9e15
} // namespace CabanaPD

#endif<|MERGE_RESOLUTION|>--- conflicted
+++ resolved
@@ -79,19 +79,6 @@
 namespace CabanaPD
 {
 template <class MemorySpace, class ModelType, class ThermalType,
-<<<<<<< HEAD
-          class OutputType = NoOutput, int Dimension = 3>
-class Particles;
-
-template <class MemorySpace, int Dimension>
-class Particles<MemorySpace, PMB, TemperatureIndependent, NoOutput, Dimension>
-{
-  public:
-    using self_type = Particles<MemorySpace, PMB, TemperatureIndependent,
-                                NoOutput, Dimension>;
-    using thermal_type = TemperatureIndependent;
-    using output_type = NoOutput;
-=======
           class OutputType = BaseOutput, int Dimension = 3>
 class Particles;
 
@@ -103,7 +90,6 @@
                                 BaseOutput, Dimension>;
     using thermal_type = TemperatureIndependent;
     using output_type = BaseOutput;
->>>>>>> e5dd9e15
     using memory_space = MemorySpace;
     using execution_space = typename memory_space::execution_space;
     static constexpr int dim = Dimension;
@@ -120,13 +106,8 @@
     using scalar_type = Cabana::MemberTypes<double>;
     // no-fail.
     using int_type = Cabana::MemberTypes<int>;
-<<<<<<< HEAD
-    // v, rho, damage, type.
-    using other_types = Cabana::MemberTypes<double[dim], double, double, int>;
-=======
     // v, rho, type.
     using other_types = Cabana::MemberTypes<double[dim], double, int>;
->>>>>>> e5dd9e15
 
     // FIXME: add vector length.
     // FIXME: enable variable aosoa.
@@ -384,10 +365,6 @@
     {
         return Cabana::slice<0>( _aosoa_vol, "volume" );
     }
-<<<<<<< HEAD
-
-=======
->>>>>>> e5dd9e15
     auto sliceVelocity()
     {
         return Cabana::slice<0>( _aosoa_other, "velocities" );
@@ -400,20 +377,9 @@
     auto sliceDensity() const
     {
         return Cabana::slice<1>( _aosoa_other, "density" );
-<<<<<<< HEAD
-    }
-    auto sliceDamage() { return Cabana::slice<2>( _aosoa_other, "damage" ); }
-    auto sliceDamage() const
-    {
-        return Cabana::slice<2>( _aosoa_other, "damage" );
-    }
-    auto sliceType() { return Cabana::slice<3>( _aosoa_other, "type" ); }
-    auto sliceType() const { return Cabana::slice<3>( _aosoa_other, "type" ); }
-=======
     }
     auto sliceType() { return Cabana::slice<2>( _aosoa_other, "type" ); }
     auto sliceType() const { return Cabana::slice<2>( _aosoa_other, "type" ); }
->>>>>>> e5dd9e15
 
     auto sliceNoFail()
     {
@@ -474,11 +440,7 @@
     void output( [[maybe_unused]] const int output_step,
                  [[maybe_unused]] const double output_time,
                  [[maybe_unused]] const bool use_reference,
-<<<<<<< HEAD
-                 OtherFields&&... other )
-=======
                  [[maybe_unused]] OtherFields&&... other )
->>>>>>> e5dd9e15
     {
         _output_timer.start();
 
@@ -486,11 +448,7 @@
         Cabana::Experimental::HDF5ParticleOutput::writeTimeStep(
             h5_config, "particles", MPI_COMM_WORLD, output_step, output_time,
             n_local, getPosition( use_reference ), sliceForce(),
-<<<<<<< HEAD
-            sliceDisplacement(), sliceVelocity(), sliceDamage(),
-=======
             sliceDisplacement(), sliceVelocity(),
->>>>>>> e5dd9e15
             std::forward<OtherFields>( other )... );
 #else
 #ifdef Cabana_ENABLE_SILO
@@ -536,26 +494,15 @@
 };
 
 template <class MemorySpace, int Dimension>
-<<<<<<< HEAD
-class Particles<MemorySpace, LPS, TemperatureIndependent, NoOutput, Dimension>
-    : public Particles<MemorySpace, PMB, TemperatureIndependent, NoOutput,
-=======
 class Particles<MemorySpace, LPS, TemperatureIndependent, BaseOutput, Dimension>
     : public Particles<MemorySpace, PMB, TemperatureIndependent, BaseOutput,
->>>>>>> e5dd9e15
                        Dimension>
 {
   public:
     using self_type = Particles<MemorySpace, LPS, TemperatureIndependent,
-<<<<<<< HEAD
-                                NoOutput, Dimension>;
-    using base_type = Particles<MemorySpace, PMB, TemperatureIndependent,
-                                NoOutput, Dimension>;
-=======
                                 BaseOutput, Dimension>;
     using base_type = Particles<MemorySpace, PMB, TemperatureIndependent,
                                 BaseOutput, Dimension>;
->>>>>>> e5dd9e15
     using output_type = typename base_type::output_type;
     using thermal_type = TemperatureIndependent;
     using memory_space = typename base_type::memory_space;
@@ -682,17 +629,6 @@
 };
 
 template <class MemorySpace, int Dimension>
-<<<<<<< HEAD
-class Particles<MemorySpace, PMB, TemperatureDependent, NoOutput, Dimension>
-    : public Particles<MemorySpace, PMB, TemperatureIndependent, NoOutput,
-                       Dimension>
-{
-  public:
-    using self_type =
-        Particles<MemorySpace, PMB, TemperatureDependent, NoOutput, Dimension>;
-    using base_type = Particles<MemorySpace, PMB, TemperatureIndependent,
-                                NoOutput, Dimension>;
-=======
 class Particles<MemorySpace, PMB, TemperatureDependent, BaseOutput, Dimension>
     : public Particles<MemorySpace, PMB, TemperatureIndependent, BaseOutput,
                        Dimension>
@@ -702,7 +638,6 @@
                                 BaseOutput, Dimension>;
     using base_type = Particles<MemorySpace, PMB, TemperatureIndependent,
                                 BaseOutput, Dimension>;
->>>>>>> e5dd9e15
     using thermal_type = TemperatureDependent;
     using output_type = typename base_type::output_type;
     using memory_space = typename base_type::memory_space;
@@ -820,18 +755,6 @@
 };
 
 template <class MemorySpace, class ModelType, class ThermalType, int Dimension>
-<<<<<<< HEAD
-class Particles<MemorySpace, ModelType, ThermalType, OutputEnergy, Dimension>
-    : public Particles<MemorySpace, ModelType, ThermalType, NoOutput, Dimension>
-{
-  public:
-    using self_type =
-        Particles<MemorySpace, ModelType, ThermalType, OutputEnergy, Dimension>;
-    using base_type =
-        Particles<MemorySpace, ModelType, ThermalType, NoOutput, Dimension>;
-    using thermal_type = typename base_type::thermal_type;
-    using output_type = OutputEnergy;
-=======
 class Particles<MemorySpace, ModelType, ThermalType, EnergyOutput, Dimension>
     : public Particles<MemorySpace, ModelType, ThermalType, BaseOutput,
                        Dimension>
@@ -843,7 +766,6 @@
         Particles<MemorySpace, ModelType, ThermalType, BaseOutput, Dimension>;
     using thermal_type = typename base_type::thermal_type;
     using output_type = EnergyOutput;
->>>>>>> e5dd9e15
     using memory_space = typename base_type::memory_space;
     using base_type::dim;
 
@@ -853,12 +775,8 @@
     using base_type::n_local;
     using base_type::size;
 
-<<<<<<< HEAD
-    using output_types = Cabana::MemberTypes<double>;
-=======
     // energy, damage
     using output_types = Cabana::MemberTypes<double, double>;
->>>>>>> e5dd9e15
     using aosoa_output_type = Cabana::AoSoA<output_types, memory_space, 1>;
 
     // Per type.
@@ -894,11 +812,7 @@
         : base_type( exec_space, low_corner, high_corner, num_cells,
                      max_halo_width )
     {
-<<<<<<< HEAD
-        _aosoa_output = aosoa_output_type( "Particle Energy Output", n_local );
-=======
         _aosoa_output = aosoa_output_type( "Particle Output Fields", n_local );
->>>>>>> e5dd9e15
         init_output();
     }
 
@@ -918,14 +832,11 @@
     {
         return Cabana::slice<0>( _aosoa_output, "strain_energy" );
     }
-<<<<<<< HEAD
-=======
     auto sliceDamage() { return Cabana::slice<1>( _aosoa_output, "damage" ); }
     auto sliceDamage() const
     {
         return Cabana::slice<1>( _aosoa_output, "damage" );
     }
->>>>>>> e5dd9e15
 
     void resize( int new_local, int new_ghost )
     {
@@ -938,11 +849,7 @@
                  const bool use_reference, OtherFields&&... other )
     {
         base_type::output( output_step, output_time, use_reference,
-<<<<<<< HEAD
-                           sliceStrainEnergy(),
-=======
                            sliceStrainEnergy(), sliceDamage(),
->>>>>>> e5dd9e15
                            std::forward<OtherFields>( other )... );
     }
 
@@ -956,30 +863,26 @@
     {
         auto energy = sliceStrainEnergy();
         Cabana::deep_copy( energy, 0.0 );
-<<<<<<< HEAD
-=======
         auto phi = sliceDamage();
         Cabana::deep_copy( phi, 0.0 );
->>>>>>> e5dd9e15
     }
 
     aosoa_output_type _aosoa_output;
 };
 
-<<<<<<< HEAD
 template <class MemorySpace, class ModelType, class ThermalType, int Dimension>
-class Particles<MemorySpace, ModelType, ThermalType, OutputEnergyStress,
+class Particles<MemorySpace, ModelType, ThermalType, EnergyStressOutput,
                 Dimension>
-    : public Particles<MemorySpace, ModelType, ThermalType, OutputEnergy,
+    : public Particles<MemorySpace, ModelType, ThermalType, EnergyOutput,
                        Dimension>
 {
   public:
     using self_type = Particles<MemorySpace, ModelType, ThermalType,
-                                OutputEnergyStress, Dimension>;
+                                EnergyStressOutput, Dimension>;
     using base_type =
-        Particles<MemorySpace, ModelType, ThermalType, OutputEnergy, Dimension>;
+        Particles<MemorySpace, ModelType, ThermalType, EnergyOutput, Dimension>;
     using thermal_type = typename base_type::thermal_type;
-    using output_type = OutputEnergyStress;
+    using output_type = EnergyStressOutput;
     using memory_space = typename base_type::memory_space;
     using base_type::dim;
 
@@ -1073,8 +976,6 @@
     aosoa_output_type _aosoa_output;
 };
 
-=======
->>>>>>> e5dd9e15
 template <typename MemorySpace, typename ModelType, typename ExecSpace,
           typename OutputType>
 auto createParticles( ExecSpace exec_space, CabanaPD::Inputs inputs,
@@ -1096,7 +997,6 @@
 
 template <typename MemorySpace, typename ModelType, typename ExecSpace,
           std::size_t Dim, typename OutputType>
-<<<<<<< HEAD
 auto createParticles( const ExecSpace& exec_space,
                       std::array<double, Dim> low_corner,
                       std::array<double, Dim> high_corner,
@@ -1124,46 +1024,6 @@
 }
 
 // Backwards compatible versions with energy output by default.
-template <typename MemorySpace, typename ModelType, typename ExecSpace,
-          std::size_t Dim>
-=======
->>>>>>> e5dd9e15
-auto createParticles( const ExecSpace& exec_space,
-                      std::array<double, Dim> low_corner,
-                      std::array<double, Dim> high_corner,
-                      const std::array<int, Dim> num_cells,
-                      const int max_halo_width, OutputType )
-{
-    return std::make_shared<
-        CabanaPD::Particles<MemorySpace, typename ModelType::base_model,
-<<<<<<< HEAD
-                            typename ModelType::thermal_type, OutputEnergy>>(
-=======
-                            typename ModelType::thermal_type, OutputType>>(
->>>>>>> e5dd9e15
-        exec_space, low_corner, high_corner, num_cells, max_halo_width );
-}
-
-template <typename MemorySpace, typename ModelType, typename ThermalType,
-          typename ExecSpace, std::size_t Dim, typename OutputType>
-auto createParticles(
-    const ExecSpace& exec_space, std::array<double, Dim> low_corner,
-    std::array<double, Dim> high_corner, const std::array<int, Dim> num_cells,
-    const int max_halo_width, OutputType,
-    typename std::enable_if<( is_temperature_dependent<ThermalType>::value ),
-                            int>::type* = 0 )
-{
-    return std::make_shared<CabanaPD::Particles<
-<<<<<<< HEAD
-        MemorySpace, ModelType, typename ThermalType::base_type, OutputEnergy>>(
-        exec_space, low_corner, high_corner, num_cells, max_halo_width );
-}
-=======
-        MemorySpace, ModelType, typename ThermalType::base_type, OutputType>>(
-        exec_space, low_corner, high_corner, num_cells, max_halo_width );
-}
-
-// Backwards compatible versions with energy output by default.
 template <typename MemorySpace, typename ModelType, typename ExecSpace>
 auto createParticles( ExecSpace exec_space, CabanaPD::Inputs inputs )
 {
@@ -1197,7 +1057,6 @@
         exec_space, low_corner, high_corner, num_cells, max_halo_width,
         EnergyOutput{} );
 }
->>>>>>> e5dd9e15
 } // namespace CabanaPD
 
 #endif