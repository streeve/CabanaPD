/****************************************************************************
 * Copyright (c) 2022 by Oak Ridge National Laboratory                      *
 * All rights reserved.                                                     *
 *                                                                          *
 * This file is part of CabanaPD. CabanaPD is distributed under a           *
 * BSD 3-clause license. For the licensing terms see the LICENSE file in    *
 * the top-level directory.                                                 *
 *                                                                          *
 * SPDX-License-Identifier: BSD-3-Clause                                    *
 ****************************************************************************/

#ifndef INPUTS_H
#define INPUTS_H

#include <fstream>
#include <iostream>
#include <string>

#include <nlohmann/json.hpp>

#include <CabanaPD_Output.hpp>

namespace CabanaPD
{
class Inputs
{
  public:
<<<<<<< HEAD
    std::string output_file = "cabanaPD.out";
    std::string error_file = "cabanaPD.err";
    std::string input_file = "particles.csv";
    std::string device_type = "SERIAL";

    std::array<int, Dim> num_cells;
    std::array<double, Dim> low_corner;
    std::array<double, Dim> high_corner;

    std::size_t num_steps;
    double final_time;
    double timestep;
    int output_frequency;
    bool output_reference;

    bool half_neigh = false;

    Inputs( const std::array<int, Dim> nc, std::array<double, Dim> lc,
            std::array<double, Dim> hc, const double t_f, const double dt,
            const int of, const bool output_ref )
        : num_cells( nc )
        , low_corner( lc )
        , high_corner( hc )
        , final_time( t_f )
        , timestep( dt )
        , output_frequency( of )
        , output_reference( output_ref )
=======
    Inputs( const std::string filename )
>>>>>>> 6507847c
    {
        // Get user inputs.
        inputs = parse( filename );

        // Add additional derived inputs to json. System size.
        auto size = inputs["system_size"]["value"];
        std::string size_unit = inputs["system_size"]["unit"];
        for ( std::size_t d = 0; d < size.size(); d++ )
        {
            double s = size[d];
            double low = -0.5 * s;
            double high = 0.5 * s;
            inputs["low_corner"]["value"][d] = low;
            inputs["high_corner"]["value"][d] = high;

            double nc = inputs["num_cells"]["value"][d];
            inputs["dx"]["value"][d] = ( high - low ) / nc;
        }
        inputs["low_corner"]["unit"] = size_unit;
        inputs["high_corner"]["unit"] = size_unit;
        inputs["dx"]["unit"] = size_unit;

        // Number of steps.
        double tf = inputs["final_time"]["value"];
        double dt = inputs["timestep"]["value"];

        // m
        // FIXME: this will be slightly different in y/z
        double dx = inputs["dx"]["value"][0];
        double delta = inputs["horizon"]["value"];
        int m = std::floor( delta / dx );
        inputs["m"]["value"] = m;

        // Set timestep safety factor if it not set by user
        if ( !inputs.contains( "timestep_safety_factor" ) )
            inputs["timestep_safety_factor"]["value"] = 0.85;

        // Set approximate bulk modulus if not set by user
        // Used in timestep estimation
        if ( !inputs.contains( "bulk_modulus" ) )
        {
            if ( !inputs.contains( "elastic_modulus" ) )
                throw std::runtime_error( "Must input either bulk_modulus or "
                                          "elastic_modulus." );
            double E = inputs["elastic_modulus"]["value"];
            double nu = 0.25;
            double K = E / ( 3 * ( 1 - 2 * nu ) );
            inputs["bulk_modulus"]["value"] = K;
        }

        // Check critical time step
        // This must be done after the values above are calculated
        computeCriticalTimeStep();

        int num_steps = tf / dt;
        inputs["num_steps"]["value"] = num_steps;

        // Output files.
        if ( !inputs.contains( "output_file" ) )
            inputs["output_file"]["value"] = "cabanaPD.out";
        if ( !inputs.contains( "error_file" ) )
            inputs["error_file"]["value"] = "cabanaPD.err";
        inputs["input_file"]["value"] = filename;

        // Save inputs (including derived) to new file.
        std::string input_file = "cabanaPD.in.json";
        if ( !inputs.contains( "exported_input_file" ) )
            inputs["exported_input_file"]["value"] = input_file;
        std::ofstream in( input_file );
        in << inputs;

        if ( !inputs.contains( "output_reference" ) )
            inputs["output_reference"]["value"] = true;

        // Not yet a user option.
        inputs["half_neigh"]["value"] = false;
    }
<<<<<<< HEAD
    Inputs( const double t_f, const double dt, const int of,
            const bool output_ref )
        : final_time( t_f )
        , timestep( dt )
        , output_frequency( of )
        , output_reference( output_ref )
    {
        num_steps = final_time / timestep;
    }
    ~Inputs(){};
=======
    ~Inputs() {}
>>>>>>> 6507847c

    void computeCriticalTimeStep()
    {
        // Reference: Silling & Askari, Computers & Structures 83(17–18) (2005):
        // 1526-1535.

        // Compute particle volume
        double dx = inputs["dx"]["value"][0];
        double dy = inputs["dx"]["value"][1];
        double dz = inputs["dx"]["value"][2];
        double v_p = dx * dy * dz;

        // Initialize denominator's summation
        double sum = 0;

        // Run over the neighborhood of a point in the bulk of a body
        int m = inputs["m"]["value"];
        double rho = inputs["density"]["value"];
        double K = inputs["bulk_modulus"]["value"];
        double delta = inputs["horizon"]["value"];
        // FIXME: this is copied from the forces
        double c =
            18.0 * K / ( 3.141592653589793 * delta * delta * delta * delta );

        for ( int i = -( m + 1 ); i < m + 2; i++ )
        {
            // x-component of bond
            double xi_1 = i * dx;

            for ( int j = -( m + 1 ); j < m + 2; j++ )
            {
                // y-component of bond
                double xi_2 = j * dy;

                for ( int k = -( m + 1 ); k < m + 2; k++ )
                {
                    // z-component of bond
                    double xi_3 = k * dz;

                    // Bond length squared
                    double r2 = xi_1 * xi_1 + xi_2 * xi_2 + xi_3 * xi_3;

                    // Check if bond is no longer than delta
                    if ( r2 < delta * delta + 1e-10 )
                    {
                        // Check is bond is not 0
                        if ( r2 > 0 )
                        {
                            // Compute denominator
                            sum += v_p * c / std::sqrt( r2 );
                        }
                    }
                }
            }
<<<<<<< HEAD
            // Output file names.
            else if ( ( strcmp( argv[i], "-o" ) == 0 ) ||
                      ( strcmp( argv[i], "--output-file" ) == 0 ) )
            {
                output_file = argv[i + 1];
                ++i;
            }
            else if ( ( strcmp( argv[i], "-i" ) == 0 ) ||
                      ( strcmp( argv[i], "--input-file" ) == 0 ) )
            {
                input_file = argv[i + 1];
                ++i;
            }
            else if ( ( strcmp( argv[i], "-e" ) == 0 ) ||
                      ( strcmp( argv[i], "--error-file" ) == 0 ) )
            {
                error_file = argv[i + 1];
                ++i;
            }
=======
        }
>>>>>>> 6507847c

        double safety_factor = inputs["timestep_safety_factor"]["value"];
        double dt_crit = safety_factor * std::sqrt( 2 * rho / sum );

        double dt = inputs["timestep"]["value"];
        if ( dt > dt_crit )
        {
            log( std::cout, "WARNING: timestep (", dt,
                 ") is larger than estimated stable timestep (", dt_crit,
                 "), using safety factor of ", safety_factor, ".\n" );
        }
        // Store in inputs
        inputs["critical_timestep"]["value"] = dt_crit;
    }

    // Parse JSON file.
    inline nlohmann::json parse( const std::string& filename )
    {
        std::ifstream stream( filename );
        return nlohmann::json::parse( stream );
    }

    // Get a single input.
    auto operator[]( std::string label ) { return inputs[label]["value"]; }

    // Get a single input.
    std::string units( std::string label )
    {
        if ( inputs[label].contains( "units" ) )
            return inputs[label]["units"];
        else
            return "";
    }

    // Check a key exists.
    bool contains( std::string label ) { return inputs.contains( label ); }

  protected:
    nlohmann::json inputs;
};

} // namespace CabanaPD

#endif<|MERGE_RESOLUTION|>--- conflicted
+++ resolved
@@ -25,37 +25,7 @@
 class Inputs
 {
   public:
-<<<<<<< HEAD
-    std::string output_file = "cabanaPD.out";
-    std::string error_file = "cabanaPD.err";
-    std::string input_file = "particles.csv";
-    std::string device_type = "SERIAL";
-
-    std::array<int, Dim> num_cells;
-    std::array<double, Dim> low_corner;
-    std::array<double, Dim> high_corner;
-
-    std::size_t num_steps;
-    double final_time;
-    double timestep;
-    int output_frequency;
-    bool output_reference;
-
-    bool half_neigh = false;
-
-    Inputs( const std::array<int, Dim> nc, std::array<double, Dim> lc,
-            std::array<double, Dim> hc, const double t_f, const double dt,
-            const int of, const bool output_ref )
-        : num_cells( nc )
-        , low_corner( lc )
-        , high_corner( hc )
-        , final_time( t_f )
-        , timestep( dt )
-        , output_frequency( of )
-        , output_reference( output_ref )
-=======
     Inputs( const std::string filename )
->>>>>>> 6507847c
     {
         // Get user inputs.
         inputs = parse( filename );
@@ -133,20 +103,7 @@
         // Not yet a user option.
         inputs["half_neigh"]["value"] = false;
     }
-<<<<<<< HEAD
-    Inputs( const double t_f, const double dt, const int of,
-            const bool output_ref )
-        : final_time( t_f )
-        , timestep( dt )
-        , output_frequency( of )
-        , output_reference( output_ref )
-    {
-        num_steps = final_time / timestep;
-    }
-    ~Inputs(){};
-=======
     ~Inputs() {}
->>>>>>> 6507847c
 
     void computeCriticalTimeStep()
     {
@@ -201,29 +158,7 @@
                     }
                 }
             }
-<<<<<<< HEAD
-            // Output file names.
-            else if ( ( strcmp( argv[i], "-o" ) == 0 ) ||
-                      ( strcmp( argv[i], "--output-file" ) == 0 ) )
-            {
-                output_file = argv[i + 1];
-                ++i;
-            }
-            else if ( ( strcmp( argv[i], "-i" ) == 0 ) ||
-                      ( strcmp( argv[i], "--input-file" ) == 0 ) )
-            {
-                input_file = argv[i + 1];
-                ++i;
-            }
-            else if ( ( strcmp( argv[i], "-e" ) == 0 ) ||
-                      ( strcmp( argv[i], "--error-file" ) == 0 ) )
-            {
-                error_file = argv[i + 1];
-                ++i;
-            }
-=======
-        }
->>>>>>> 6507847c
+        }
 
         double safety_factor = inputs["timestep_safety_factor"]["value"];
         double dt_crit = safety_factor * std::sqrt( 2 * rho / sum );
