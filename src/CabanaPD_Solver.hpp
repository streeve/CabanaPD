/****************************************************************************
 * Copyright (c) 2022 by Oak Ridge National Laboratory                      *
 * All rights reserved.                                                     *
 *                                                                          *
 * This file is part of CabanaPD. CabanaPD is distributed under a           *
 * BSD 3-clause license. For the licensing terms see the LICENSE file in    *
 * the top-level directory.                                                 *
 *                                                                          *
 * SPDX-License-Identifier: BSD-3-Clause                                    *
 ****************************************************************************/

/****************************************************************************
 * Copyright (c) 2018-2021 by the Cabana authors                            *
 * All rights reserved.                                                     *
 *                                                                          *
 * This file is part of the Cabana library. Cabana is distributed under a   *
 * BSD 3-clause license. For the licensing terms see the LICENSE file in    *
 * the top-level directory.                                                 *
 *                                                                          *
 * SPDX-License-Identifier: BSD-3-Clause                                    *
 ****************************************************************************/

//************************************************************************
//  ExaMiniMD v. 1.0
//  Copyright (2018) National Technology & Engineering Solutions of Sandia,
//  LLC (NTESS).
//
//  Under the terms of Contract DE-NA-0003525 with NTESS, the U.S. Government
//  retains certain rights in this software.
//
//  ExaMiniMD is licensed under 3-clause BSD terms of use: Redistribution and
//  use in source and binary forms, with or without modification, are
//  permitted provided that the following conditions are met:
//
//    1. Redistributions of source code must retain the above copyright notice,
//       this list of conditions and the following disclaimer.
//
//    2. Redistributions in binary form must reproduce the above copyright
//       notice, this list of conditions and the following disclaimer in the
//       documentation and/or other materials provided with the distribution.
//
//    3. Neither the name of the Corporation nor the names of the contributors
//       may be used to endorse or promote products derived from this software
//       without specific prior written permission.
//
//  THIS SOFTWARE IS PROVIDED BY NTESS "AS IS" AND ANY EXPRESS OR IMPLIED
//  WARRANTIES, INCLUDING, BUT NOT LIMITED TO, THE IMPLIED WARRANTIES OF
//  MERCHANTABILITY AND FITNESS FOR A PARTICULAR PURPOSE ARE DISCLAIMED.
//  IN NO EVENT SHALL NTESS OR THE CONTRIBUTORS BE LIABLE FOR ANY DIRECT,
//  INDIRECT, INCIDENTAL, SPECIAL, EXEMPLARY, OR CONSEQUENTIAL DAMAGES
//  (INCLUDING, BUT NOT LIMITED TO, PROCUREMENT OF SUBSTITUTE GOODS OR
//  SERVICES; LOSS OF USE, DATA, OR PROFITS; OR BUSINESS INTERRUPTION)
//  HOWEVER CAUSED AND ON ANY THEORY OF LIABILITY, WHETHER IN CONTRACT,
//  STRICT LIABILITY, OR TORT (INCLUDING NEGLIGENCE OR OTHERWISE) ARISING
//  IN ANY WAY OUT OF THE USE OF THIS SOFTWARE, EVEN IF ADVISED OF THE
//  POSSIBILITY OF SUCH DAMAGE.
//
//************************************************************************

#ifndef SOLVER_H
#define SOLVER_H

#include <chrono>
#include <ctime>
#include <fstream>
#include <iomanip>
#include <iostream>

#include <CabanaPD_config.hpp>

#include <Cabana_Core.hpp>
#include <Kokkos_Core.hpp>

#include <CabanaPD_Boundary.hpp>
#include <CabanaPD_Comm.hpp>
#include <CabanaPD_Force.hpp>
#include <CabanaPD_HeatTransfer.hpp>
#include <CabanaPD_Input.hpp>
#include <CabanaPD_Integrate.hpp>
#include <CabanaPD_Output.hpp>
#include <CabanaPD_Particles.hpp>
#include <CabanaPD_Prenotch.hpp>
#include <CabanaPD_Timer.hpp>
#include <CabanaPD_Types.hpp>
#include <force_models/CabanaPD_Contact.hpp>

namespace CabanaPD
{
template <class ParticleType, class ForceModelType,
          class ContactModelType = NoContact>
class Solver
{
  public:
    using memory_space = typename ParticleType::memory_space;
    using exec_space = typename memory_space::execution_space;

    // Core module types - required for all problems.
    using force_model_type = ForceModelType;
    using force_type = Force<memory_space, force_model_type,
                             typename force_model_type::model_type,
                             typename force_model_type::fracture_type,
                             typename force_model_type::density_type>;
    using comm_type =
        Comm<ParticleType, typename force_model_type::base_model::base_type,
             typename ParticleType::thermal_type>;
    using neighbor_type =
        Neighbor<memory_space, typename force_model_type::fracture_type>;

    // Optional module types.
    using heat_transfer_type = HeatTransfer<memory_space, force_model_type>;
    using contact_type = Force<memory_space, ContactModelType, ContactModel>;
    using contact_model_type = ContactModelType;

    // Flexible module types.
    // Integration should include max displacement tracking if either model
    // involves contact.
    using integrator_type =
        VelocityVerlet<typename either_contact<force_model_type,
                                               contact_model_type>::base_type>;

    Solver( Inputs _inputs, ParticleType _particles,
            force_model_type force_model )
        : particles( _particles )
        , inputs( _inputs )
        , _init_time( 0.0 )
    {
        setup( force_model );
    }

    Solver( Inputs _inputs, ParticleType _particles,
            force_model_type force_model, contact_model_type contact_model )
        : particles( _particles )
        , inputs( _inputs )
        , _init_time( 0.0 )
    {
        setup( force_model );

        contact = std::make_shared<contact_type>( contact_model );
    }

    void setup( force_model_type force_model )
    {
        // This timestep is not valid for DEM-only.
        if constexpr ( !is_contact<force_model_type>::value )
            inputs.computeCriticalTimeStep( force_model );

        num_steps = inputs["num_steps"];
        output_frequency = inputs["output_frequency"];
        output_reference = inputs["output_reference"];

        // Create integrator.
        dt = inputs["timestep"];
        integrator = std::make_shared<integrator_type>( dt );

        // Add ghosts from other MPI ranks.
        comm = std::make_shared<comm_type>( particles );

        if constexpr ( is_contact<contact_model_type>::value )
        {
            if ( comm->size() > 1 )
                throw std::runtime_error(
                    "Contact with MPI is currently disabled." );
        }

        // Update temperature ghost size if needed.
        if constexpr ( is_temperature_dependent<
                           typename force_model_type::thermal_type>::value )
            force_model.update( particles );

        neighbor = std::make_shared<neighbor_type>( inputs["half_neigh"],
                                                    force_model, particles );
        // Plastic models need correct size for the bond array.
        force_model.updateBonds( particles.localOffset(),
                                 neighbor->getMaxLocal() );

        // This will either be PD or DEM forces.
        force = std::make_shared<force_type>( force_model );

        _init_timer.start();
        unsigned max_neighbors;
        unsigned long long total_neighbors;
        neighbor->getStatistics( max_neighbors, total_neighbors );

        // Create heat transfer if needed, using the same neighbor list as
        // the mechanics.
        if constexpr ( is_heat_transfer<
                           typename force_model_type::thermal_type>::value )
        {
            thermal_subcycle_steps = inputs["thermal_subcycle_steps"];
            heat_transfer = std::make_shared<heat_transfer_type>( force_model );
        }

        print = print_rank();
        if ( print )
        {
            log( std::cout, "Local particles: ", particles.numLocal(),
                 ", Maximum neighbors: ", max_neighbors );
            log( std::cout, "#Timestep/Total-steps Simulation-time" );

            output_file = inputs["output_file"];
            std::ofstream out( output_file, std::ofstream::app );
            error_file = inputs["error_file"];
            std::ofstream err( error_file, std::ofstream::app );

            auto time = std::chrono::system_clock::to_time_t(
                std::chrono::system_clock::now() );
            log( out, "CabanaPD ", std::ctime( &time ), "\n" );
            exec_space().print_configuration( out );

            log( out, "Local particles, Ghosted particles, Global particles\n",
                 particles.numLocal(), ", ", particles.numGhost(), ", ",
                 particles.numGlobal() );
            log( out, "Maximum neighbors: ", max_neighbors,
                 ", Total neighbors: ", total_neighbors, "\n" );
            out.close();
        }
        _init_timer.stop();
    }

    void init( const bool initial_output = true )
    {
        // Compute and communicate weighted volume for LPS (does nothing for
        // PMB). Only computed once without fracture (and inside updateForce for
        // fracture).
        if constexpr ( !is_fracture<
                           typename force_model_type::fracture_type>::value )
        {
            force->computeWeightedVolume( particles, *neighbor );
            comm->gatherWeightedVolume();
        }
        // Compute initial internal forces and energy.
        updateForce();
<<<<<<< HEAD
        computeEnergy( *force, particles, *neighbor );
=======
        computeEnergy( *force, particles, neigh_iter_tag() );
        computeStress( *force, particles, neigh_iter_tag() );
>>>>>>> 19d2b214

        if ( initial_output )
            particles.output( 0, 0.0, output_reference );
    }

    template <typename BoundaryType>
    void init( BoundaryType boundary_condition,
               const bool initial_output = true )
    {
        // Add non-force boundary condition.
        if ( !boundary_condition.forceUpdate() )
            boundary_condition.apply( exec_space(), particles, 0.0 );

        // Communicate temperature.
        if constexpr ( is_temperature_dependent<
                           typename force_model_type::thermal_type>::value )
            comm->gatherTemperature();

        // Force init without particle output.
        init( false );

        // Add force boundary condition.
        if ( boundary_condition.forceUpdate() )
            boundary_condition.apply( exec_space(), particles, 0.0 );

        if ( initial_output )
            particles.output( 0, 0.0, output_reference );
    }

    // Initialize with prenotch, but no BC.
    template <std::size_t NumPrenotch>
    void init( Prenotch<NumPrenotch> prenotch,
               const bool initial_output = true )
    {
        init_prenotch( prenotch );
        init( initial_output );
    }

    // Initialize with prenotch and BC.
    template <typename BoundaryType, std::size_t NumPrenotch>
    void init( BoundaryType boundary_condition, Prenotch<NumPrenotch> prenotch,
               const bool initial_output = true )
    {
        init_prenotch( prenotch );
        init( boundary_condition, initial_output );
    }

    // Given a user functor, remove certain particles.
    void remove( const double threshold, const bool use_frozen = false )
    {
        // Remove any points that are too close.
        Kokkos::View<int*, memory_space> keep( "keep_points",
                                               particles.numLocal() );
        Kokkos::deep_copy( keep, 1 );
        auto f = particles.sliceForce();
        std::size_t min_particle = particles.numFrozen();
        if ( use_frozen )
            min_particle = 0;
        auto remove_functor = KOKKOS_LAMBDA( const int pid, int& k )
        {
            auto f_mag = Kokkos::hypot( f( pid, 0 ), f( pid, 1 ), f( pid, 2 ) );
            if ( f_mag > threshold )
                keep( pid - min_particle ) = 0;
            else
                k++;
        };

        int num_keep;
        Kokkos::RangePolicy<exec_space> policy( min_particle,
                                                particles.localOffset() );
        Kokkos::parallel_reduce( "remove", policy, remove_functor,
                                 Kokkos::Sum<int>( num_keep ) );

        particles.remove( num_keep, keep );
        // FIXME: Will need to rebuild ghosts.
    }

    void updateNeighbors() { force->update( particles, 0.0, true ); }

    template <typename BoundaryType>
    void run( BoundaryType boundary_condition )
    {
        init_output( boundary_condition.timeInit() );

        // Main timestep loop.
        for ( int step = 1; step <= num_steps; step++ )
        {
            _step_timer.start();

            // Integrate - velocity Verlet first half.
            integrator->initialHalfStep( exec_space{}, particles );

            // Update ghost particles.
            comm->gatherDisplacement();

            if constexpr ( is_heat_transfer<
                               typename force_model_type::thermal_type>::value )
            {
                if ( step % thermal_subcycle_steps == 0 )
                    computeHeatTransfer( *heat_transfer, particles, *neighbor,
                                         thermal_subcycle_steps * dt );
            }

            // Add non-force boundary condition.
            if ( !boundary_condition.forceUpdate() )
                boundary_condition.apply( exec_space(), particles, step * dt );

            if constexpr ( is_temperature_dependent<
                               typename force_model_type::thermal_type>::value )
                comm->gatherTemperature();

            // Compute internal forces.
            updateForce();

            if constexpr ( is_contact<contact_model_type>::value )
                computeForce( *contact, particles, *neighbor, false );

            // Add force boundary condition.
            if ( boundary_condition.forceUpdate() )
                boundary_condition.apply( exec_space(), particles, step * dt );

            // Integrate - velocity Verlet second half.
            integrator->finalHalfStep( exec_space{}, particles );

            output( step );
        }

        // Final output and timings.
        final_output();
    }

    void run()
    {
        init_output();

        // Main timestep loop.
        for ( int step = 1; step <= num_steps; step++ )
        {
            _step_timer.start();

            // Integrate - velocity Verlet first half.
            integrator->initialHalfStep( exec_space{}, particles );

            // Update ghost particles.
            comm->gatherDisplacement();

            // Compute internal forces.
            updateForce();

            if constexpr ( is_contact<contact_model_type>::value )
                computeForce( *contact, particles, *neighbor, false );

            if constexpr ( is_temperature_dependent<
                               typename force_model_type::thermal_type>::value )
                comm->gatherTemperature();

            // Integrate - velocity Verlet second half.
            integrator->finalHalfStep( exec_space{}, particles );

            output( step );
        }

        // Final output and timings.
        final_output();
    }

    // Compute and communicate fields needed for force computation and update
    // forces.
    void updateForce()
    {
        // Compute and communicate weighted volume for LPS (does nothing for
        // PMB). Only computed once without fracture.
        if constexpr ( is_fracture<
                           typename force_model_type::fracture_type>::value )
        {
            force->computeWeightedVolume( particles, *neighbor );
            comm->gatherWeightedVolume();
        }
        // Compute and communicate dilatation for LPS (does nothing for PMB).
        force->computeDilatation( particles, *neighbor );
        comm->gatherDilatation();

        // Compute internal forces.
        computeForce( *force, particles, *neighbor );
    }

    void output( const int step )
    {
        // Print output.
        if ( step % output_frequency == 0 )
        {
<<<<<<< HEAD
            auto W = computeEnergy( *force, particles, *neighbor );
=======
            auto W = computeEnergy( *force, particles, neigh_iter_tag() );
            computeStress( *force, particles, neigh_iter_tag() );
>>>>>>> 19d2b214

            particles.output( step / output_frequency, step * dt,
                              output_reference );
            _step_timer.stop();
            step_output( step, W );
        }
        else
        {
            _step_timer.stop();
        }
    }

    void init_output( double boundary_init_time = 0.0 )
    {
        // Output after construction and initial forces.
        std::ofstream out( output_file, std::ofstream::app );
        _init_time += _init_timer.time() + neighbor->time() +
                      particles.timeInit() + comm->timeInit() +
                      integrator->timeInit() + boundary_init_time;
        log( out, "Init-Time(s): ", _init_time );
        log( out, "Init-Neighbor-Time(s): ", neighbor->time(), "\n" );
        log( out, "#Timestep/Total-steps Simulation-time Total-strain-energy "
                  "Step-Time(s) Force-Time(s) Comm-Time(s) Integrate-Time(s) "
                  "Energy-Time(s) Output-Time(s) Particle*steps/s" );
    }

    void step_output( const int step, const double W )
    {
        if ( print )
        {
            std::ofstream out( output_file, std::ofstream::app );
            log( std::cout, step, "/", num_steps, " ", std::scientific,
                 std::setprecision( 2 ), step * dt );

            double step_time = _step_timer.time();
            double comm_time = comm->time();
            double integrate_time = integrator->time();
            double force_time = force->time();
            double energy_time = force->timeEnergy();
            double neigh_time = neighbor->time();
            double output_time = particles.timeOutput();
            _total_time += step_time;
            // Instantaneous rate.
            double p_steps_per_sec =
                static_cast<double>( particles.numGlobal() ) / step_time;

            _step_timer.reset();
            log( out, std::fixed, std::setprecision( 6 ), step, "/", num_steps,
                 " ", std::scientific, std::setprecision( 2 ), step * dt, " ",
                 W, " ", std::fixed, _total_time, " ", force_time, " ",
                 comm_time, " ", integrate_time, " ", energy_time, " ",
                 neigh_time, " ", output_time, " ", std::scientific,
                 p_steps_per_sec );
            out.close();
        }
    }

    void final_output()
    {
        if ( print )
        {
            std::ofstream out( output_file, std::ofstream::app );
            double comm_time = comm->time();
            double integrate_time = integrator->time();
            double force_time = force->time();
            double energy_time = force->timeEnergy();
            double output_time = particles.timeOutput();
            double neighbor_time = neighbor->time();
            _total_time = _init_time + comm_time + integrate_time + force_time +
                          energy_time + output_time + particles.time();

            // Rates over the whole simulation.
            double steps_per_sec =
                static_cast<double>( num_steps ) / _total_time;
            double p_steps_per_sec =
                static_cast<double>( particles.numGlobal() ) * steps_per_sec;
            log( out, std::fixed, std::setprecision( 2 ),
                 "\n#Procs Particles | Total Force Comm Integrate Energy "
                 "Output Init Init_Neighbor |\n",
                 comm->mpi_size, " ", particles.numGlobal(), " | \t",
                 _total_time, " ", force_time, " ", comm_time, " ",
                 integrate_time, " ", energy_time, " ", output_time, " ",
                 _init_time, " ", neighbor_time, " | PERFORMANCE\n", std::fixed,
                 comm->mpi_size, " ", particles.numGlobal(), " | \t", 1.0, " ",
                 force_time / _total_time, " ", comm_time / _total_time, " ",
                 integrate_time / _total_time, " ", energy_time / _total_time,
                 " ", output_time / _total_time, " ", _init_time / _total_time,
                 " ", neighbor_time / _total_time, " | FRACTION\n\n",
                 "#Steps/s Particle-steps/s Particle-steps/proc/s\n",
                 std::scientific, steps_per_sec, " ", p_steps_per_sec, " ",
                 p_steps_per_sec / comm->mpi_size );
            out.close();
        }
    }

    int num_steps;
    int output_frequency;
    bool output_reference;
    double dt;
    int thermal_subcycle_steps;
    // Sometimes necessary to update particles after solver creation.
    ParticleType particles;

  protected:
    template <std::size_t NumPrenotch>
    void init_prenotch( Prenotch<NumPrenotch> prenotch )
    {
        static_assert(
            is_fracture<typename force_model_type::fracture_type>::value,
            "Cannot create prenotch in system without fracture." );

        // Create prenotch.
        neighbor->prenotch( exec_space{}, particles, prenotch );
        _init_time += prenotch.time();
    }

    // Core modules.
    Inputs inputs;
    std::shared_ptr<comm_type> comm;
    std::shared_ptr<integrator_type> integrator;
    std::shared_ptr<neighbor_type> neighbor;
    std::shared_ptr<force_type> force;
    // Optional modules.
    std::shared_ptr<heat_transfer_type> heat_transfer;
    std::shared_ptr<contact_type> contact;

    // Output files.
    std::string output_file;
    std::string error_file;

    // Note: init_time is combined from many class timers.
    double _init_time;
    Timer _init_timer;
    Timer _step_timer;
    double _total_time;
    bool print;
};

} // namespace CabanaPD

#endif<|MERGE_RESOLUTION|>--- conflicted
+++ resolved
@@ -230,12 +230,8 @@
         }
         // Compute initial internal forces and energy.
         updateForce();
-<<<<<<< HEAD
         computeEnergy( *force, particles, *neighbor );
-=======
-        computeEnergy( *force, particles, neigh_iter_tag() );
-        computeStress( *force, particles, neigh_iter_tag() );
->>>>>>> 19d2b214
+        computeStress( *force, particles, *neighbor );
 
         if ( initial_output )
             particles.output( 0, 0.0, output_reference );
@@ -427,12 +423,8 @@
         // Print output.
         if ( step % output_frequency == 0 )
         {
-<<<<<<< HEAD
             auto W = computeEnergy( *force, particles, *neighbor );
-=======
-            auto W = computeEnergy( *force, particles, neigh_iter_tag() );
-            computeStress( *force, particles, neigh_iter_tag() );
->>>>>>> 19d2b214
+            computeStress( *force, particles, *neighbor );
 
             particles.output( step / output_frequency, step * dt,
                               output_reference );
