/****************************************************************************
 * Copyright (c) 2022 by Oak Ridge National Laboratory                      *
 * All rights reserved.                                                     *
 *                                                                          *
 * This file is part of CabanaPD. CabanaPD is distributed under a           *
 * BSD 3-clause license. For the licensing terms see the LICENSE file in    *
 * the top-level directory.                                                 *
 *                                                                          *
 * SPDX-License-Identifier: BSD-3-Clause                                    *
 ****************************************************************************/

/****************************************************************************
 * Copyright (c) 2018-2021 by the Cabana authors                            *
 * All rights reserved.                                                     *
 *                                                                          *
 * This file is part of the Cabana library. Cabana is distributed under a   *
 * BSD 3-clause license. For the licensing terms see the LICENSE file in    *
 * the top-level directory.                                                 *
 *                                                                          *
 * SPDX-License-Identifier: BSD-3-Clause                                    *
 ****************************************************************************/

//************************************************************************
//  ExaMiniMD v. 1.0
//  Copyright (2018) National Technology & Engineering Solutions of Sandia,
//  LLC (NTESS).
//
//  Under the terms of Contract DE-NA-0003525 with NTESS, the U.S. Government
//  retains certain rights in this software.
//
//  ExaMiniMD is licensed under 3-clause BSD terms of use: Redistribution and
//  use in source and binary forms, with or without modification, are
//  permitted provided that the following conditions are met:
//
//    1. Redistributions of source code must retain the above copyright notice,
//       this list of conditions and the following disclaimer.
//
//    2. Redistributions in binary form must reproduce the above copyright
//       notice, this list of conditions and the following disclaimer in the
//       documentation and/or other materials provided with the distribution.
//
//    3. Neither the name of the Corporation nor the names of the contributors
//       may be used to endorse or promote products derived from this software
//       without specific prior written permission.
//
//  THIS SOFTWARE IS PROVIDED BY NTESS "AS IS" AND ANY EXPRESS OR IMPLIED
//  WARRANTIES, INCLUDING, BUT NOT LIMITED TO, THE IMPLIED WARRANTIES OF
//  MERCHANTABILITY AND FITNESS FOR A PARTICULAR PURPOSE ARE DISCLAIMED.
//  IN NO EVENT SHALL NTESS OR THE CONTRIBUTORS BE LIABLE FOR ANY DIRECT,
//  INDIRECT, INCIDENTAL, SPECIAL, EXEMPLARY, OR CONSEQUENTIAL DAMAGES
//  (INCLUDING, BUT NOT LIMITED TO, PROCUREMENT OF SUBSTITUTE GOODS OR
//  SERVICES; LOSS OF USE, DATA, OR PROFITS; OR BUSINESS INTERRUPTION)
//  HOWEVER CAUSED AND ON ANY THEORY OF LIABILITY, WHETHER IN CONTRACT,
//  STRICT LIABILITY, OR TORT (INCLUDING NEGLIGENCE OR OTHERWISE) ARISING
//  IN ANY WAY OUT OF THE USE OF THIS SOFTWARE, EVEN IF ADVISED OF THE
//  POSSIBILITY OF SUCH DAMAGE.
//
//************************************************************************

#ifndef SOLVER_H
#define SOLVER_H

#include <chrono>
#include <ctime>
#include <fstream>
#include <iomanip>
#include <iostream>

#include <CabanaPD_config.hpp>

#include <Cabana_Core.hpp>
#include <Kokkos_Core.hpp>

#include <CabanaPD_Boundary.hpp>
#include <CabanaPD_Comm.hpp>
#include <CabanaPD_Force.hpp>
#include <CabanaPD_Input.hpp>
#include <CabanaPD_Integrate.hpp>
#include <CabanaPD_Output.hpp>
#include <CabanaPD_Particles.hpp>
#include <CabanaPD_Prenotch.hpp>
#include <CabanaPD_Timer.hpp>

namespace CabanaPD
{
class SolverBase
{
  public:
    virtual ~SolverBase() = default;
    virtual void run() = 0;
};

template <class MemorySpace, class InputType, class ParticleType,
          class ForceModel>
class SolverElastic
{
  public:
    using memory_space = MemorySpace;
    using exec_space = typename memory_space::execution_space;

    using particle_type = ParticleType;
    using integrator_type = Integrator<exec_space>;
    using force_model_type = ForceModel;
    using force_type = Force<exec_space, force_model_type>;
    using comm_type = Comm<particle_type, typename force_model_type::base_model,
                           typename force_model_type::thermal_type>;
    using neighbor_type =
        Cabana::VerletList<memory_space, Cabana::FullNeighborTag,
                           Cabana::VerletLayout2D, Cabana::TeamOpTag>;
    using neigh_iter_tag = Cabana::SerialOpTag;
    using input_type = InputType;

    SolverElastic( input_type _inputs,
                   std::shared_ptr<particle_type> _particles,
                   force_model_type force_model )
        : inputs( _inputs )
        , particles( _particles )
        , _init_time( 0.0 )
    {
        num_steps = inputs["num_steps"];
        output_frequency = inputs["output_frequency"];
        output_reference = inputs["output_reference"];

        // Create integrator.
        dt = inputs["timestep"];
        integrator = std::make_shared<integrator_type>( dt );

        // Add ghosts from other MPI ranks.
        comm = std::make_shared<comm_type>( *particles );

        // Update temperature ghost size if needed.
        if constexpr ( std::is_same<typename force_model_type::thermal_type,
                                    TemperatureDependent>::value )
            force_model.update( particles->sliceTemperature() );

        force =
            std::make_shared<force_type>( inputs["half_neigh"], force_model );

        // Create the neighbor list.
        _neighbor_timer.start();
        double mesh_min[3] = { particles->ghost_mesh_lo[0],
                               particles->ghost_mesh_lo[1],
                               particles->ghost_mesh_lo[2] };
        double mesh_max[3] = { particles->ghost_mesh_hi[0],
                               particles->ghost_mesh_hi[1],
                               particles->ghost_mesh_hi[2] };
        auto x = particles->sliceReferencePosition();
        neighbors = std::make_shared<neighbor_type>( x, 0, particles->n_local,
                                                     force_model.delta, 1.0,
                                                     mesh_min, mesh_max );
        _neighbor_timer.stop();

        _init_timer.start();
        unsigned max_neighbors;
        unsigned max_local_neighbors =
            Cabana::NeighborList<neighbor_type>::maxNeighbor( *neighbors );
        unsigned long long total_neighbors;
        unsigned long long total_local_neighbors =
            Cabana::NeighborList<neighbor_type>::totalNeighbor( *neighbors );
        MPI_Reduce( &max_local_neighbors, &max_neighbors, 1, MPI_UNSIGNED,
                    MPI_MAX, 0, MPI_COMM_WORLD );
        MPI_Reduce( &total_local_neighbors, &total_neighbors, 1,
                    MPI_UNSIGNED_LONG_LONG, MPI_SUM, 0, MPI_COMM_WORLD );

        print = print_rank();
        if ( print )
        {
            log( std::cout, "Local particles: ", particles->n_local,
                 ", Maximum neighbors: ", max_neighbors );
            log( std::cout, "#Timestep/Total-steps Simulation-time" );

            output_file = inputs["output_file"];
            std::ofstream out( output_file, std::ofstream::app );
            error_file = inputs["error_file"];
            std::ofstream err( error_file, std::ofstream::app );

            auto time = std::chrono::system_clock::to_time_t(
                std::chrono::system_clock::now() );
            log( out, "CabanaPD ", std::ctime( &time ), "\n" );
            exec_space().print_configuration( out );

            log( out, "Local particles, Ghosted particles, Global particles\n",
                 particles->n_local, ", ", particles->n_ghost, ", ",
                 particles->n_global );
            log( out, "Maximum neighbors: ", max_neighbors,
                 ", Total neighbors: ", total_neighbors, "\n" );
            out.close();
        }
        _init_timer.stop();
    }

    void init( const bool initial_output = true )
    {
        // Compute and communicate weighted volume for LPS (does nothing for
        // PMB). Only computed once.
        force->computeWeightedVolume( *particles, *neighbors,
                                      neigh_iter_tag{} );
        comm->gatherWeightedVolume();

        // Compute initial internal forces and energy.
        updateForce();
        computeEnergy( *force, *particles, *neighbors, neigh_iter_tag() );

        if ( initial_output )
            particles->output( 0, 0.0, output_reference );
    }

    template <typename BoundaryType>
    void init( BoundaryType boundary_condition,
               const bool initial_output = true )
    {
        // Add non-force boundary condition.
        if ( !boundary_condition.forceUpdate() )
            boundary_condition.apply( exec_space(), *particles, 0.0 );

        // Communicate temperature.
        if constexpr ( std::is_same<typename force_model_type::thermal_type,
                                    TemperatureDependent>::value )
            comm->gatherTemperature();

        // Force init without particle output.
        init( false );

        // Add force boundary condition.
        if ( boundary_condition.forceUpdate() )
            boundary_condition.apply( exec_space(), *particles, 0.0 );

        if ( initial_output )
            particles->output( 0, 0.0, output_reference );
    }

    template <typename BoundaryType>
    void run( BoundaryType boundary_condition )
    {
        init_output( boundary_condition.timeInit() );

        // Main timestep loop.
        for ( int step = 1; step <= num_steps; step++ )
        {
            _step_timer.start();

            // Integrate - velocity Verlet first half.
            integrator->initialHalfStep( *particles );

            // Add non-force boundary condition.
            if ( !boundary_condition.forceUpdate() )
                boundary_condition.apply( exec_space(), *particles, step * dt );

            if constexpr ( std::is_same<typename force_model_type::thermal_type,
                                        TemperatureDependent>::value )
                comm->gatherTemperature();

            // Update ghost particles.
            comm->gatherDisplacement();

            // Compute internal forces.
            updateForce();

            // Add force boundary condition.
            if ( boundary_condition.forceUpdate() )
                boundary_condition.apply( exec_space(), *particles, step * dt );

            // Integrate - velocity Verlet second half.
            integrator->finalHalfStep( *particles );

            output( step );
        }

        // Final output and timings.
        final_output();
    }

    void run()
    {
        init_output();

        // Main timestep loop.
        for ( int step = 1; step <= num_steps; step++ )
        {
            _step_timer.start();

            // Integrate - velocity Verlet first half.
            integrator->initialHalfStep( *particles );

            // Update ghost particles.
            comm->gatherDisplacement();

            // Compute internal forces.
            updateForce();

            if constexpr ( std::is_same<typename force_model_type::thermal_type,
                                        TemperatureDependent>::value )
                comm->gatherTemperature();

            // Integrate - velocity Verlet second half.
            integrator->finalHalfStep( *particles );

            output( step );
        }

        // Final output and timings.
        final_output();
    }

    // Compute and communicate fields needed for force computation and update
    // forces.
    void updateForce()
    {
        // Compute and communicate dilatation for LPS (does nothing for PMB).
        force->computeDilatation( *particles, *neighbors, neigh_iter_tag{} );
        comm->gatherDilatation();

        // Compute internal forces.
        computeForce( *force, *particles, *neighbors, neigh_iter_tag{} );
    }

    void output( const int step )
    {
        // Print output.
        if ( step % output_frequency == 0 )
        {
            auto W = computeEnergy( *force, *particles, *neighbors,
                                    neigh_iter_tag() );

            particles->output( step / output_frequency, step * dt,
                               output_reference );
            _step_timer.stop();
            step_output( step, W );
        }
        else
        {
            _step_timer.stop();
        }
    }

    void init_output( double boundary_init_time = 0.0 )
    {
        // Output after construction and initial forces.
        std::ofstream out( output_file, std::ofstream::app );
        _init_time += _init_timer.time() + _neighbor_timer.time() +
                      particles->timeInit() + comm->timeInit() +
                      integrator->timeInit() + boundary_init_time;
        log( out, "Init-Time(s): ", _init_time );
        log( out, "Init-Neighbor-Time(s): ", _neighbor_timer.time(), "\n" );
        log( out, "#Timestep/Total-steps Simulation-time Total-strain-energy "
                  "Step-Time(s) Force-Time(s) Comm-Time(s) Integrate-Time(s) "
                  "Energy-Time(s) Output-Time(s) Particle*steps/s" );
    }

    void step_output( const int step, const double W )
    {
        if ( print )
        {
            std::ofstream out( output_file, std::ofstream::app );
            log( std::cout, step, "/", num_steps, " ", std::scientific,
                 std::setprecision( 2 ), step * dt );

            double step_time = _step_timer.time();
            double comm_time = comm->time();
            double integrate_time = integrator->time();
            double force_time = force->time();
            double energy_time = force->timeEnergy();
            double output_time = particles->timeOutput();
            _total_time += step_time;
            auto rate = static_cast<double>( particles->n_global *
                                             output_frequency / ( step_time ) );
            _step_timer.reset();
            log( out, std::fixed, std::setprecision( 6 ), step, "/", num_steps,
                 " ", std::scientific, std::setprecision( 2 ), step * dt, " ",
                 W, " ", std::fixed, _total_time, " ", force_time, " ",
                 comm_time, " ", integrate_time, " ", energy_time, " ",
                 output_time, " ", std::scientific, rate );
            out.close();
        }
    }

    void final_output()
    {
        if ( print )
        {
            std::ofstream out( output_file, std::ofstream::app );
            double comm_time = comm->time();
            double integrate_time = integrator->time();
            double force_time = force->time();
            double energy_time = force->timeEnergy();
            double output_time = particles->timeOutput();
            double neighbor_time = _neighbor_timer.time();
            _total_time = _init_time + comm_time + integrate_time + force_time +
                          energy_time + output_time + particles->time();

            double steps_per_sec = 1.0 * num_steps / _total_time;
            double p_steps_per_sec = particles->n_global * steps_per_sec;
            log( out, std::fixed, std::setprecision( 2 ),
                 "\n#Procs Particles | Total Force Comm Integrate Energy "
                 "Output Init Init_Neighbor |\n",
                 comm->mpi_size, " ", particles->n_global, " | \t", _total_time,
                 " ", force_time, " ", comm_time, " ", integrate_time, " ",
                 energy_time, " ", output_time, " ", _init_time, " ",
                 neighbor_time, " | PERFORMANCE\n", std::fixed, comm->mpi_size,
                 " ", particles->n_global, " | \t", 1.0, " ",
                 force_time / _total_time, " ", comm_time / _total_time, " ",
                 integrate_time / _total_time, " ", energy_time / _total_time,
                 " ", output_time / _total_time, " ", _init_time / _total_time,
                 " ", neighbor_time / _total_time, " | FRACTION\n\n",
                 "#Steps/s Particle-steps/s Particle-steps/proc/s\n",
                 std::scientific, steps_per_sec, " ", p_steps_per_sec, " ",
                 p_steps_per_sec / comm->mpi_size );
            out.close();
        }
    }

    int num_steps;
    int output_frequency;
    bool output_reference;
    double dt;

  protected:
    input_type inputs;
    std::shared_ptr<particle_type> particles;
    std::shared_ptr<comm_type> comm;
    std::shared_ptr<integrator_type> integrator;
    std::shared_ptr<force_type> force;
    std::shared_ptr<neighbor_type> neighbors;

    std::string output_file;
    std::string error_file;

    // Combined from many class timers.
    double _init_time;
    Timer _init_timer;
    Timer _neighbor_timer;
    Timer _step_timer;
    double _total_time;
    bool print;
};

template <class MemorySpace, class InputType, class ParticleType,
          class ForceModel>
class SolverFracture
    : public SolverElastic<MemorySpace, InputType, ParticleType, ForceModel>
{
  public:
    using base_type =
        SolverElastic<MemorySpace, InputType, ParticleType, ForceModel>;
    using exec_space = typename base_type::exec_space;
    using memory_space = typename base_type::memory_space;

    using particle_type = typename base_type::particle_type;
    using integrator_type = typename base_type::integrator_type;
    using comm_type = typename base_type::comm_type;
    using neighbor_type = typename base_type::neighbor_type;
    using force_model_type = ForceModel;
    using force_type = typename base_type::force_type;
    using neigh_iter_tag = Cabana::SerialOpTag;
    using input_type = typename base_type::input_type;

    template <typename PrenotchType>
    SolverFracture( input_type _inputs,
                    std::shared_ptr<particle_type> _particles,
<<<<<<< HEAD
                    force_model_type force_model, bc_type bc,
                    prenotch_type prenotch,
                    const bool force_boundary_condition )
        : base_type( _inputs, _particles, force_model )
        , boundary_condition( bc )
        , force_bc( force_boundary_condition )
=======
                    force_model_type force_model, PrenotchType prenotch )
        : base_type( _inputs, _particles, force_model )
>>>>>>> 6507847c
    {
        init_mu();

        // Create prenotch.
        prenotch.create( exec_space{}, mu, *particles, *neighbors );
        _init_time += prenotch.time();
    }

    SolverFracture( input_type _inputs,
                    std::shared_ptr<particle_type> _particles,
                    force_model_type force_model )
        : base_type( _inputs, _particles, force_model )
    {
        init_mu();
    }

    void init_mu()
    {
        _init_timer.start();
        // Create View to track broken bonds.
        int max_neighbors =
            Cabana::NeighborList<neighbor_type>::maxNeighbor( *neighbors );
        mu = NeighborView(
            Kokkos::ViewAllocateWithoutInitializing( "broken_bonds" ),
            particles->n_local, max_neighbors );
        Kokkos::deep_copy( mu, 1 );
        _init_timer.stop();
    }

    void init( const bool initial_output = true )
    {
        // Compute initial internal forces and energy.
        updateForce();
        computeEnergy( *force, *particles, *neighbors, mu, neigh_iter_tag() );

        if ( initial_output )
            particles->output( 0, 0.0, output_reference );
    }

    template <typename BoundaryType>
    void init( BoundaryType boundary_condition,
               const bool initial_output = true )
    {
        // Add non-force boundary condition.
        if ( !boundary_condition.forceUpdate() )
            boundary_condition.apply( exec_space(), *particles, 0.0 );

        // Communicate temperature.
        if constexpr ( std::is_same<typename force_model_type::thermal_type,
                                    TemperatureDependent>::value )
            comm->gatherTemperature();

        // Force init without particle output.
        init( false );

<<<<<<< HEAD
        // Add boundary condition.
        auto x = particles->sliceReferencePosition();
        // FIXME: this needs to be generalized to any field.
        if ( force_bc )
        {
            auto f = particles->sliceForce();
            boundary_condition.apply( exec_space(), f, x, 0.0 );
        }
        else
        {
            auto u = particles->sliceDisplacement();
            boundary_condition.apply( exec_space(), u, x, 0.0 );
        }
        particles->output( 0, 0.0, output_reference );
        init_time += init_timer.seconds();
=======
        // Add force boundary condition.
        if ( boundary_condition.forceUpdate() )
            boundary_condition.apply( exec_space(), *particles, 0.0 );

        if ( initial_output )
            particles->output( 0, 0.0, output_reference );
>>>>>>> 6507847c
    }

    template <typename BoundaryType>
    void run( BoundaryType boundary_condition )
    {
        this->init_output( boundary_condition.timeInit() );

        // Main timestep loop.
        for ( int step = 1; step <= num_steps; step++ )
        {
            _step_timer.start();

            // Integrate - velocity Verlet first half.
            integrator->initialHalfStep( *particles );

            // Add non-force boundary condition.
            if ( !boundary_condition.forceUpdate() )
                boundary_condition.apply( exec_space(), *particles, step * dt );

            if constexpr ( std::is_same<typename force_model_type::thermal_type,
                                        TemperatureDependent>::value )
                comm->gatherTemperature();

            // Update ghost particles.
            comm->gatherDisplacement();

            // Compute internal forces.
            updateForce();

<<<<<<< HEAD
            // Add boundary condition.
            auto x = particles->sliceReferencePosition();
            // FIXME: this needs to be generalized to any field.
            auto time = step * inputs->timestep;
            if ( force_bc )
            {
                auto f = particles->sliceForce();
                boundary_condition.apply( exec_space(), f, x, time );
            }
            else
            {
                auto u = particles->sliceDisplacement();
                boundary_condition.apply( exec_space(), u, x, time );
            }
=======
            // Add force boundary condition.
            if ( boundary_condition.forceUpdate() )
                boundary_condition.apply( exec_space{}, *particles, step * dt );
>>>>>>> 6507847c

            // Integrate - velocity Verlet second half.
            integrator->finalHalfStep( *particles );

            output( step );
        }

        // Final output and timings.
        this->final_output();
    }

    void run()
    {
        this->init_output( 0.0 );

        // Main timestep loop.
        for ( int step = 1; step <= num_steps; step++ )
        {
            _step_timer.start();

            // Integrate - velocity Verlet first half.
            integrator->initialHalfStep( *particles );

            if constexpr ( std::is_same<typename force_model_type::thermal_type,
                                        TemperatureDependent>::value )
                comm->gatherTemperature();

            // Update ghost particles.
            comm->gatherDisplacement();

            // Compute internal forces.
            updateForce();

            // Integrate - velocity Verlet second half.
            integrator->finalHalfStep( *particles );

            output( step );
        }

        // Final output and timings.
        this->final_output();
    }

    // Compute and communicate fields needed for force computation and update
    // forces.
    void updateForce()
    {
        // Compute and communicate weighted volume for LPS (does nothing for
        // PMB).
        force->computeWeightedVolume( *particles, *neighbors, mu );
        comm->gatherWeightedVolume();

        // Compute and communicate dilatation for LPS (does nothing for PMB).
        force->computeDilatation( *particles, *neighbors, mu );
        comm->gatherDilatation();

        // Compute internal forces.
        computeForce( *force, *particles, *neighbors, mu, neigh_iter_tag{} );
    }

    void output( const int step )
    {
        // Print output.
        if ( step % output_frequency == 0 )
        {
            auto W = computeEnergy( *force, *particles, *neighbors, mu,
                                    neigh_iter_tag() );

            particles->output( step / output_frequency, step * dt,
                               output_reference );
            _step_timer.stop();
            this->step_output( step, W );
        }
        else
        {
            _step_timer.stop();
        }
    }

    using base_type::dt;
    using base_type::num_steps;
    using base_type::output_frequency;
    using base_type::output_reference;

  protected:
    using base_type::comm;
    using base_type::force;
    using base_type::inputs;
    using base_type::integrator;
    using base_type::neighbors;
    using base_type::particles;
<<<<<<< HEAD
    bc_type boundary_condition;
    bool force_bc;
=======
>>>>>>> 6507847c

    using NeighborView = typename Kokkos::View<int**, memory_space>;
    NeighborView mu;

    using base_type::_init_time;
    using base_type::_init_timer;
    using base_type::_step_timer;
    using base_type::print;
};

template <class MemorySpace, class InputsType, class ParticleType,
          class ForceModel>
auto createSolverElastic( InputsType inputs,
                          std::shared_ptr<ParticleType> particles,
                          ForceModel model )
{
    return std::make_shared<
        SolverElastic<MemorySpace, InputsType, ParticleType, ForceModel>>(
        inputs, particles, model );
}

template <class MemorySpace, class InputsType, class ParticleType,
          class ForceModel>
auto createSolverFracture( InputsType inputs,
                           std::shared_ptr<ParticleType> particles,
<<<<<<< HEAD
                           ForceModel model, BCType bc, PrenotchType prenotch,
                           const bool force_bc = true )
{
    return std::make_shared<
        SolverFracture<MemorySpace, InputsType, ParticleType, ForceModel,
                       BCType, PrenotchType>>( inputs, particles, model, bc,
                                               prenotch, force_bc );
=======
                           ForceModel model )
{
    return std::make_shared<
        SolverFracture<MemorySpace, InputsType, ParticleType, ForceModel>>(
        inputs, particles, model );
>>>>>>> 6507847c
}

template <class MemorySpace, class InputsType, class ParticleType,
          class ForceModel, class PrenotchType>
auto createSolverFracture( InputsType inputs,
                           std::shared_ptr<ParticleType> particles,
                           ForceModel model, PrenotchType prenotch )
{
    return std::make_shared<
        SolverFracture<MemorySpace, InputsType, ParticleType, ForceModel>>(
        inputs, particles, model, prenotch );
}

} // namespace CabanaPD

#endif<|MERGE_RESOLUTION|>--- conflicted
+++ resolved
@@ -457,17 +457,8 @@
     template <typename PrenotchType>
     SolverFracture( input_type _inputs,
                     std::shared_ptr<particle_type> _particles,
-<<<<<<< HEAD
-                    force_model_type force_model, bc_type bc,
-                    prenotch_type prenotch,
-                    const bool force_boundary_condition )
-        : base_type( _inputs, _particles, force_model )
-        , boundary_condition( bc )
-        , force_bc( force_boundary_condition )
-=======
                     force_model_type force_model, PrenotchType prenotch )
         : base_type( _inputs, _particles, force_model )
->>>>>>> 6507847c
     {
         init_mu();
 
@@ -523,30 +514,12 @@
         // Force init without particle output.
         init( false );
 
-<<<<<<< HEAD
-        // Add boundary condition.
-        auto x = particles->sliceReferencePosition();
-        // FIXME: this needs to be generalized to any field.
-        if ( force_bc )
-        {
-            auto f = particles->sliceForce();
-            boundary_condition.apply( exec_space(), f, x, 0.0 );
-        }
-        else
-        {
-            auto u = particles->sliceDisplacement();
-            boundary_condition.apply( exec_space(), u, x, 0.0 );
-        }
-        particles->output( 0, 0.0, output_reference );
-        init_time += init_timer.seconds();
-=======
         // Add force boundary condition.
         if ( boundary_condition.forceUpdate() )
             boundary_condition.apply( exec_space(), *particles, 0.0 );
 
         if ( initial_output )
             particles->output( 0, 0.0, output_reference );
->>>>>>> 6507847c
     }
 
     template <typename BoundaryType>
@@ -576,26 +549,9 @@
             // Compute internal forces.
             updateForce();
 
-<<<<<<< HEAD
-            // Add boundary condition.
-            auto x = particles->sliceReferencePosition();
-            // FIXME: this needs to be generalized to any field.
-            auto time = step * inputs->timestep;
-            if ( force_bc )
-            {
-                auto f = particles->sliceForce();
-                boundary_condition.apply( exec_space(), f, x, time );
-            }
-            else
-            {
-                auto u = particles->sliceDisplacement();
-                boundary_condition.apply( exec_space(), u, x, time );
-            }
-=======
             // Add force boundary condition.
             if ( boundary_condition.forceUpdate() )
                 boundary_condition.apply( exec_space{}, *particles, step * dt );
->>>>>>> 6507847c
 
             // Integrate - velocity Verlet second half.
             integrator->finalHalfStep( *particles );
@@ -687,11 +643,6 @@
     using base_type::integrator;
     using base_type::neighbors;
     using base_type::particles;
-<<<<<<< HEAD
-    bc_type boundary_condition;
-    bool force_bc;
-=======
->>>>>>> 6507847c
 
     using NeighborView = typename Kokkos::View<int**, memory_space>;
     NeighborView mu;
@@ -717,21 +668,11 @@
           class ForceModel>
 auto createSolverFracture( InputsType inputs,
                            std::shared_ptr<ParticleType> particles,
-<<<<<<< HEAD
-                           ForceModel model, BCType bc, PrenotchType prenotch,
-                           const bool force_bc = true )
-{
-    return std::make_shared<
-        SolverFracture<MemorySpace, InputsType, ParticleType, ForceModel,
-                       BCType, PrenotchType>>( inputs, particles, model, bc,
-                                               prenotch, force_bc );
-=======
                            ForceModel model )
 {
     return std::make_shared<
         SolverFracture<MemorySpace, InputsType, ParticleType, ForceModel>>(
         inputs, particles, model );
->>>>>>> 6507847c
 }
 
 template <class MemorySpace, class InputsType, class ParticleType,
