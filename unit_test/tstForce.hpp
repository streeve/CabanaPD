--- conflicted
+++ resolved
@@ -772,23 +772,9 @@
 {
 }
 
-<<<<<<< HEAD
-template <class ForceType, class ParticleType, class NeighborType>
-double computeEnergyAndForce( ForceType force, ParticleType& particles,
-                              const NeighborType& neighbor )
-{
-    computeForce( force, particles, neighbor );
-    double Phi = computeEnergy( force, particles, neighbor );
-    return Phi;
-}
-
 template <class ForceType, class ParticleType, class NeighborType>
 void initializeForce( ForceType& force, ParticleType& particles,
                       const NeighborType& neighbor )
-=======
-template <class ForceType, class ParticleType>
-void initializeForce( ForceType& force, ParticleType& particles )
->>>>>>> 19d2b214
 {
     force.computeWeightedVolume( particles, neighbor );
     force.computeDilatation( particles, neighbor );
@@ -837,17 +823,9 @@
     //  intended for one rank.
     initializeForce( force, particles, neighbor );
 
-<<<<<<< HEAD
-    double Phi = computeEnergyAndForce( force, particles, neighbor );
-=======
-    unsigned int max_neighbors;
-    unsigned long long total_neighbors;
-    force.getNeighborStatistics( max_neighbors, total_neighbors );
-
-    computeForce( force, particles, Cabana::SerialOpTag() );
-    double Phi = computeEnergy( force, particles, Cabana::SerialOpTag() );
-    computeStress( force, particles, Cabana::SerialOpTag() );
->>>>>>> 19d2b214
+    computeForce( force, particles, neighbor );
+    double Phi = computeEnergy( force, particles, neighbor );
+    computeStress( force, particles, neighbor );
 
     // Make a copy of final results on the host
     std::size_t num_particle = x.size();
@@ -888,7 +866,7 @@
     CabanaPD::ForceModel model( model_type{}, CabanaPD::Elastic{},
                                 CabanaPD::NoFracture{}, delta, 1.0 );
 
-    auto particles = createParticles( model, LinearTag{}, dx, 0.0 );
+    auto particles = createParticles( model_type{}, LinearTag{}, dx, 0.0 );
 
     CabanaPD::Neighbor<TEST_MEMSPACE, CabanaPD::NoFracture> neighbor(
         false, model, particles );
