/****************************************************************************
 * Copyright (c) 2022 by Oak Ridge National Laboratory                      *
 * All rights reserved.                                                     *
 *                                                                          *
 * This file is part of CabanaPD. CabanaPD is distributed under a           *
 * BSD 3-clause license. For the licensing terms see the LICENSE file in    *
 * the top-level directory.                                                 *
 *                                                                          *
 * SPDX-License-Identifier: BSD-3-Clause                                    *
 ****************************************************************************/

/****************************************************************************
 * Copyright (c) 2018-2021 by the Cabana authors                            *
 * All rights reserved.                                                     *
 *                                                                          *
 * This file is part of the Cabana library. Cabana is distributed under a   *
 * BSD 3-clause license. For the licensing terms see the LICENSE file in    *
 * the top-level directory.                                                 *
 *                                                                          *
 * SPDX-License-Identifier: BSD-3-Clause                                    *
 ****************************************************************************/

#include <gtest/gtest.h>

#include <Cabana_Core.hpp>
#include <Kokkos_Core.hpp>

#include <CabanaPD_config.hpp>

#include <CabanaPD_Force.hpp>
#include <CabanaPD_ForceModels.hpp>
#include <CabanaPD_Input.hpp>
#include <CabanaPD_Particles.hpp>
#include <force/CabanaPD_ForceModels_LPS.hpp>
#include <force/CabanaPD_ForceModels_PMB.hpp>
#include <force/CabanaPD_Force_LPS.hpp>
#include <force/CabanaPD_Force_PMB.hpp>

namespace Test
{
struct LinearTag
{
};
struct QuadraticTag
{
};

//---------------------------------------------------------------------------//
// Reference particle summations.
//---------------------------------------------------------------------------//
// Note: all of these reference calculations assume uniform volume and a full
// particle neighborhood.

//---------------------------------------------------------------------------//
// Get the PMB strain energy density (at the center point).
// Simplified here because the stretch is constant.
template <class DamageType>
double computeReferenceStrainEnergyDensity(
    LinearTag, CabanaPD::ForceModel<CabanaPD::PMB, DamageType> model,
    const int m, const double s0, const double )
{
    double W = 0.0;
    double dx = model.delta / m;
    double vol = dx * dx * dx;
    for ( int i = -m; i < m + 1; ++i )
        for ( int j = -m; j < m + 1; ++j )
            for ( int k = -m; k < m + 1; ++k )
            {
                double xi_x = dx * i;
                double xi_y = dx * j;
                double xi_z = dx * k;
                double xi = sqrt( xi_x * xi_x + xi_y * xi_y + xi_z * xi_z );

                if ( xi > 0.0 && xi < model.delta + 1e-14 )
                {
                    W += 0.25 * model.c * s0 * s0 * xi * vol;
                }
            }
    return W;
}

template <class DamageType>
double computeReferenceStrainEnergyDensity(
    QuadraticTag, CabanaPD::ForceModel<CabanaPD::PMB, DamageType> model,
    const int m, const double u11, const double x )
{
    double W = 0.0;
    double dx = model.delta / m;
    double vol = dx * dx * dx;
    for ( int i = -m; i < m + 1; ++i )
        for ( int j = -m; j < m + 1; ++j )
            for ( int k = -m; k < m + 1; ++k )
            {
                double xi_x = dx * i;
                double xi_y = dx * j;
                double xi_z = dx * k;
                double eta_u = u11 * ( 2 * x * xi_x + xi_x * xi_x );
                double rx = xi_x + eta_u;
                double ry = xi_y;
                double rz = xi_z;
                double r = sqrt( rx * rx + ry * ry + rz * rz );
                double xi = sqrt( xi_x * xi_x + xi_y * xi_y + xi_z * xi_z );
                double s = ( r - xi ) / xi;

                if ( xi > 0.0 && xi < model.delta + 1e-14 )
                {
                    W += 0.25 * model.c * s * s * xi * vol;
                }
            }
    return W;
}

template <class ModelType>
double computeReferenceForceX( LinearTag, ModelType, const int, const double,
                               const double )
{
    return 0.0;
}

// Get the PMB force (at one point).
// Assumes zero y/z displacement components.
template <class DamageType>
double
computeReferenceForceX( QuadraticTag,
                        CabanaPD::ForceModel<CabanaPD::PMB, DamageType> model,
                        const int m, const double u11, const double x )
{
    double fx = 0.0;
    double dx = model.delta / m;
    double vol = dx * dx * dx;
    for ( int i = -m; i < m + 1; ++i )
        for ( int j = -m; j < m + 1; ++j )
            for ( int k = -m; k < m + 1; ++k )
            {
                double xi_x = dx * i;
                double xi_y = dx * j;
                double xi_z = dx * k;
                double eta_u = u11 * ( 2 * x * xi_x + xi_x * xi_x );
                double rx = xi_x + eta_u;
                double ry = xi_y;
                double rz = xi_z;
                double r = sqrt( rx * rx + ry * ry + rz * rz );
                double xi = sqrt( xi_x * xi_x + xi_y * xi_y + xi_z * xi_z );
                double s = ( r - xi ) / xi;

                if ( xi > 0.0 && xi < model.delta + 1e-14 )
                    fx += model.c * s * vol * rx / r;
            }
    return fx;
}

template <class ModelType>
double computeReferenceWeightedVolume( ModelType model, const int m,
                                       const double vol )
{
    double dx = model.delta / m;
    double weighted_volume = 0.0;
    for ( int i = -m; i < m + 1; ++i )
        for ( int j = -m; j < m + 1; ++j )
            for ( int k = -m; k < m + 1; ++k )
            {
                double xi_x = dx * i;
                double xi_y = dx * j;
                double xi_z = dx * k;
                double xi = sqrt( xi_x * xi_x + xi_y * xi_y + xi_z * xi_z );
                if ( xi > 0.0 && xi < model.delta + 1e-14 )
                    weighted_volume +=
                        model.influence_function( xi ) * xi * xi * vol;
            }
    return weighted_volume;
}

// LinearTag
template <class ModelType>
double computeReferenceDilatation( ModelType model, const int m,
                                   const double s0, const double vol,
                                   const double weighted_volume )
{
    double dx = model.delta / m;
    double theta = 0.0;
    for ( int i = -m; i < m + 1; ++i )
        for ( int j = -m; j < m + 1; ++j )
            for ( int k = -m; k < m + 1; ++k )
            {
                double xi_x = dx * i;
                double xi_y = dx * j;
                double xi_z = dx * k;
                double xi = sqrt( xi_x * xi_x + xi_y * xi_y + xi_z * xi_z );

                if ( xi > 0.0 && xi < model.delta + 1e-14 )
                    theta += 3.0 / weighted_volume *
                             model.influence_function( xi ) * s0 * xi * xi *
                             vol;
            }
    return theta;
}

// QuadraticTag
// Assumes zero y/z displacement components.
template <class ModelType>
double computeReferenceDilatation( ModelType model, const int m,
                                   const double u11, const double vol,
                                   const double weighted_volume,
                                   const double x )
{
    double dx = model.delta / m;
    double theta = 0.0;
    for ( int i = -m; i < m + 1; ++i )
        for ( int j = -m; j < m + 1; ++j )
            for ( int k = -m; k < m + 1; ++k )
            {
                double xi_x = dx * i;
                double xi_y = dx * j;
                double xi_z = dx * k;
                double eta_u = u11 * ( 2 * x * xi_x + xi_x * xi_x );
                double rx = xi_x + eta_u;
                double ry = xi_y;
                double rz = xi_z;
                double r = sqrt( rx * rx + ry * ry + rz * rz );
                double xi = sqrt( xi_x * xi_x + xi_y * xi_y + xi_z * xi_z );
                double s = ( r - xi ) / xi;

                if ( xi > 0.0 && xi < model.delta + 1e-14 )
                    theta += 3.0 / weighted_volume *
                             model.influence_function( xi ) * s * xi * xi * vol;
            }
    return theta;
}

double computeReferenceNeighbors( const double delta, const int m )
{
    double dx = delta / m;
    double num_neighbors = 0.0;
    for ( int i = -m; i < m + 1; ++i )
        for ( int j = -m; j < m + 1; ++j )
            for ( int k = -m; k < m + 1; ++k )
            {
                double xi_x = dx * i;
                double xi_y = dx * j;
                double xi_z = dx * k;
                double xi = sqrt( xi_x * xi_x + xi_y * xi_y + xi_z * xi_z );

                if ( xi > 0.0 && xi < delta + 1e-14 )
                    num_neighbors += 1.0;
            }
    return num_neighbors;
}

// Get the LPS strain energy density (at one point).
template <class DamageType>
double computeReferenceStrainEnergyDensity(
    LinearTag, CabanaPD::ForceModel<CabanaPD::LPS, DamageType> model,
    const int m, const double s0, const double )
{
    double W = 0.0;
    double dx = model.delta / m;
    double vol = dx * dx * dx;

    auto weighted_volume = computeReferenceWeightedVolume( model, m, vol );
    auto theta =
        computeReferenceDilatation( model, m, s0, vol, weighted_volume );
    auto num_neighbors = computeReferenceNeighbors( model.delta, m );

    // Strain energy.
    for ( int i = -m; i < m + 1; ++i )
        for ( int j = -m; j < m + 1; ++j )
            for ( int k = -m; k < m + 1; ++k )
            {
                double xi_x = dx * i;
                double xi_y = dx * j;
                double xi_z = dx * k;
                double xi = sqrt( xi_x * xi_x + xi_y * xi_y + xi_z * xi_z );

                if ( xi > 0.0 && xi < model.delta + 1e-14 )
                {
                    W += ( 1.0 / num_neighbors ) * 0.5 * model.theta_coeff /
                             3.0 * ( theta * theta ) +
                         0.5 * ( model.s_coeff / weighted_volume ) *
                             model.influence_function( xi ) * s0 * s0 * xi *
                             xi * vol;
                }
            }
    return W;
}

template <class DamageType>
double computeReferenceStrainEnergyDensity(
    QuadraticTag, CabanaPD::ForceModel<CabanaPD::LPS, DamageType> model,
    const int m, const double u11, const double x )
{
    double W = 0.0;
    double dx = model.delta / m;
    double vol = dx * dx * dx;

    auto weighted_volume = computeReferenceWeightedVolume( model, m, vol );
    auto num_neighbors = computeReferenceNeighbors( model.delta, m );
    auto theta_i =
        computeReferenceDilatation( model, m, u11, vol, weighted_volume, x );

    // Strain energy.
    for ( int i = -m; i < m + 1; ++i )
        for ( int j = -m; j < m + 1; ++j )
            for ( int k = -m; k < m + 1; ++k )
            {
                double xi_x = dx * i;
                double xi_y = dx * j;
                double xi_z = dx * k;
                double eta_u = u11 * ( 2 * x * xi_x + xi_x * xi_x );
                double rx = xi_x + eta_u;
                double ry = xi_y;
                double rz = xi_z;
                double r = sqrt( rx * rx + ry * ry + rz * rz );
                double xi = sqrt( xi_x * xi_x + xi_y * xi_y + xi_z * xi_z );
                double s = ( r - xi ) / xi;

                double x_j = x + xi_x;
                auto theta_j = computeReferenceDilatation(
                    model, m, u11, vol, weighted_volume, x_j );
                if ( xi > 0.0 && xi < model.delta + 1e-14 )
                {
                    W += ( 1.0 / num_neighbors ) * 0.5 * model.theta_coeff /
                             3.0 * ( theta_i * theta_j ) +
                         0.5 * ( model.s_coeff / weighted_volume ) *
                             model.influence_function( xi ) * s * s * xi * xi *
                             vol;
                }
            }
    return W;
}

// Get the LPS strain energy density (at one point).
// Assumes zero y/z displacement components.
template <class DamageType>
double
computeReferenceForceX( QuadraticTag,
                        CabanaPD::ForceModel<CabanaPD::LPS, DamageType> model,
                        const int m, const double u11, const double x )
{
    double fx = 0.0;
    double dx = model.delta / m;
    double vol = dx * dx * dx;

    auto weighted_volume = computeReferenceWeightedVolume( model, m, vol );
    auto theta_i =
        computeReferenceDilatation( model, m, u11, vol, weighted_volume, x );
    for ( int i = -m; i < m + 1; ++i )
        for ( int j = -m; j < m + 1; ++j )
            for ( int k = -m; k < m + 1; ++k )
            {
                double xi_x = dx * i;
                double xi_y = dx * j;
                double xi_z = dx * k;
                double eta_u = u11 * ( 2 * x * xi_x + xi_x * xi_x );
                double rx = xi_x + eta_u;
                double ry = xi_y;
                double rz = xi_z;
                double r = sqrt( rx * rx + ry * ry + rz * rz );
                double xi = sqrt( xi_x * xi_x + xi_y * xi_y + xi_z * xi_z );
                double s = ( r - xi ) / xi;

                double x_j = x + xi_x;
                auto theta_j = computeReferenceDilatation(
                    model, m, u11, vol, weighted_volume, x_j );
                if ( xi > 0.0 && xi < model.delta + 1e-14 )
                {
                    fx += ( model.theta_coeff * ( theta_i / weighted_volume +
                                                  theta_j / weighted_volume ) +
                            model.s_coeff * s *
                                ( 1.0 / weighted_volume +
                                  1.0 / weighted_volume ) ) *
                          model.influence_function( xi ) * xi * vol * rx / r;
                }
            }
    return fx;
}

//---------------------------------------------------------------------------//
// System creation.
//---------------------------------------------------------------------------//
template <class ModelType>
CabanaPD::Particles<TEST_MEMSPACE, typename ModelType::base_model,
<<<<<<< HEAD
                    typename ModelType::thermal_type, CabanaPD::OutputEnergy>
=======
                    typename ModelType::thermal_type, CabanaPD::EnergyOutput>
>>>>>>> e5dd9e15
createParticles( ModelType, LinearTag, const double dx, const double s0 )
{
    std::array<double, 3> box_min = { -1.0, -1.0, -1.0 };
    std::array<double, 3> box_max = { 1.0, 1.0, 1.0 };
    int nc = ( box_max[0] - box_min[0] ) / dx;
    std::array<int, 3> num_cells = { nc, nc, nc };

    // Create particles based on the mesh.
    using ptype =
        CabanaPD::Particles<TEST_MEMSPACE, typename ModelType::base_model,
                            typename ModelType::thermal_type,
<<<<<<< HEAD
                            CabanaPD::OutputEnergy>;
=======
                            CabanaPD::EnergyOutput>;
>>>>>>> e5dd9e15
    ptype particles( TEST_EXECSPACE{}, box_min, box_max, num_cells, 0 );

    auto x = particles.sliceReferencePosition();
    auto u = particles.sliceDisplacement();
    auto v = particles.sliceVelocity();
    auto init_functor = KOKKOS_LAMBDA( const int pid )
    {
        for ( int d = 0; d < 3; d++ )
        {
            u( pid, d ) = s0 * x( pid, d );
            v( pid, d ) = 0.0;
        }
    };
    particles.updateParticles( TEST_EXECSPACE{}, init_functor );
    return particles;
}

template <class ModelType>
CabanaPD::Particles<TEST_MEMSPACE, typename ModelType::base_model,
<<<<<<< HEAD
                    typename ModelType::thermal_type, CabanaPD::OutputEnergy>
=======
                    typename ModelType::thermal_type, CabanaPD::EnergyOutput>
>>>>>>> e5dd9e15
createParticles( ModelType, QuadraticTag, const double dx, const double s0 )
{
    std::array<double, 3> box_min = { -1.0, -1.0, -1.0 };
    std::array<double, 3> box_max = { 1.0, 1.0, 1.0 };
    int nc = ( box_max[0] - box_min[0] ) / dx;
    std::array<int, 3> num_cells = { nc, nc, nc };

    // Create particles based on the mesh.
    using ptype =
        CabanaPD::Particles<TEST_MEMSPACE, typename ModelType::base_model,
                            typename ModelType::thermal_type,
<<<<<<< HEAD
                            CabanaPD::OutputEnergy>;
=======
                            CabanaPD::EnergyOutput>;
>>>>>>> e5dd9e15
    ptype particles( TEST_EXECSPACE{}, box_min, box_max, num_cells, 0 );
    auto x = particles.sliceReferencePosition();
    auto u = particles.sliceDisplacement();
    auto v = particles.sliceVelocity();
    auto init_functor = KOKKOS_LAMBDA( const int pid )
    {
        for ( int d = 0; d < 3; d++ )
        {
            u( pid, d ) = 0.0;
            v( pid, d ) = 0.0;
        }
        u( pid, 0 ) = s0 * x( pid, 0 ) * x( pid, 0 );
    };
    particles.updateParticles( TEST_EXECSPACE{}, init_functor );
    return particles;
}

//---------------------------------------------------------------------------//
// Check all particles.
//---------------------------------------------------------------------------//
template <class HostParticleType, class TestType, class ModelType>
void checkResults( HostParticleType aosoa_host, double local_min[3],
                   double local_max[3], TestType test_tag, ModelType model,
                   const int m, const double s0, const int boundary_width,
                   const double Phi )
{
    double delta = model.delta;
    double ref_Phi = 0.0;
    auto f_host = Cabana::slice<0>( aosoa_host );
    auto x_host = Cabana::slice<1>( aosoa_host );
    auto W_host = Cabana::slice<2>( aosoa_host );
    auto vol_host = Cabana::slice<3>( aosoa_host );
    auto theta_host = Cabana::slice<4>( aosoa_host );
    // Check the results: avoid the system boundary for per particle values.
    int particles_checked = 0;
    for ( std::size_t p = 0; p < aosoa_host.size(); ++p )
    {
        double x = x_host( p, 0 );
        double y = x_host( p, 1 );
        double z = x_host( p, 2 );
        if ( x > local_min[0] + delta * boundary_width &&
             x < local_max[0] - delta * boundary_width &&
             y > local_min[1] + delta * boundary_width &&
             y < local_max[1] - delta * boundary_width &&
             z > local_min[2] + delta * boundary_width &&
             z < local_max[2] - delta * boundary_width )
        {
            // These are constant for linear, but vary for quadratic.
            double ref_W = computeReferenceStrainEnergyDensity( test_tag, model,
                                                                m, s0, x );
            double ref_f = computeReferenceForceX( test_tag, model, m, s0, x );
            checkParticle( test_tag, model, s0, f_host( p, 0 ), f_host( p, 1 ),
                           f_host( p, 2 ), ref_f, W_host( p ), ref_W, x );
            particles_checked++;
        }
        checkAnalyticalDilatation( model, test_tag, s0, theta_host( p ) );

        // Check total sum of strain energy matches per particle sum.
        ref_Phi += W_host( p ) * vol_host( p );
    }

    EXPECT_NEAR( Phi, ref_Phi, 1e-5 );
    std::cout << "Particles checked: " << particles_checked << std::endl;
}

//---------------------------------------------------------------------------//
// Individual checks per particle.
//---------------------------------------------------------------------------//
template <class ModelType>
void checkParticle( LinearTag tag, ModelType model, const double s0,
                    const double fx, const double fy, const double fz,
                    const double, const double W, const double ref_W,
                    const double )
{
    EXPECT_LE( fx, 1e-13 );
    EXPECT_LE( fy, 1e-13 );
    EXPECT_LE( fz, 1e-13 );

    // Check strain energy (all should be equal for fixed stretch).
    EXPECT_FLOAT_EQ( W, ref_W );

    // Check energy with analytical value.
    checkAnalyticalStrainEnergy( tag, model, s0, W, -1 );
}

template <class ModelType>
void checkParticle( QuadraticTag tag, ModelType model, const double s0,
                    const double fx, const double fy, const double fz,
                    const double ref_f, const double W, const double ref_W,
                    const double x )
{
    // Check force in x with discretized result (reference currently incorrect).
    EXPECT_FLOAT_EQ( fx, ref_f );

    // Check force in x with analytical value.
    checkAnalyticalForce( tag, model, s0, fx );

    // Check force: other components should be zero.
    EXPECT_LE( fy, 1e-13 );
    EXPECT_LE( fz, 1e-13 );

    // Check energy. Not quite within the floating point tolerance.
    EXPECT_NEAR( W, ref_W, 1e-6 );

    // Check energy with analytical value.
    checkAnalyticalStrainEnergy( tag, model, s0, W, x );
}

template <class DamageType>
void checkAnalyticalStrainEnergy(
    LinearTag, CabanaPD::ForceModel<CabanaPD::PMB, DamageType> model,
    const double s0, const double W, const double )
{
    // Relatively large error for small m.
    double threshold = W * 0.15;
    double analytical_W = 9.0 / 2.0 * model.K * s0 * s0;
    EXPECT_NEAR( W, analytical_W, threshold );
}

template <class DamageType>
void checkAnalyticalStrainEnergy(
    LinearTag, CabanaPD::ForceModel<CabanaPD::LPS, DamageType> model,
    const double s0, const double W, const double )
{
    // LPS is exact.
    double analytical_W = 9.0 / 2.0 * model.K * s0 * s0;
    EXPECT_FLOAT_EQ( W, analytical_W );
}

template <class DamageType>
void checkAnalyticalStrainEnergy(
    QuadraticTag, CabanaPD::ForceModel<CabanaPD::PMB, DamageType> model,
    const double u11, const double W, const double x )
{
    double threshold = W * 0.05;
    double analytical_W =
        18.0 * model.K * u11 * u11 *
        ( 1.0 / 5.0 * x * x + model.delta * model.delta / 42.0 );
    EXPECT_NEAR( W, analytical_W, threshold );
}

template <class DamageType>
void checkAnalyticalStrainEnergy(
    QuadraticTag, CabanaPD::ForceModel<CabanaPD::LPS, DamageType> model,
    const double u11, const double W, const double x )
{
    double threshold = W * 0.20;
    double analytical_W =
        u11 * u11 *
        ( ( 2 * model.K + 8.0 / 3.0 * model.G ) * x * x +
          75.0 / 2.0 * model.G * model.delta * model.delta / 49.0 );
    EXPECT_NEAR( W, analytical_W, threshold );
}

template <class DamageType>
void checkAnalyticalForce(
    QuadraticTag, CabanaPD::ForceModel<CabanaPD::PMB, DamageType> model,
    const double s0, const double fx )
{
    double threshold = fx * 0.10;
    double analytical_f = 18.0 / 5.0 * model.K * s0;
    EXPECT_NEAR( fx, analytical_f, threshold );
}

template <class DamageType>
void checkAnalyticalForce(
    QuadraticTag, CabanaPD::ForceModel<CabanaPD::LPS, DamageType> model,
    const double s0, const double fx )
{
    double threshold = fx * 0.10;
    double analytical_f = 2.0 * ( model.K + 4.0 / 3.0 * model.G ) * s0;
    EXPECT_NEAR( fx, analytical_f, threshold );
}

template <class DamageType>
void checkAnalyticalDilatation( CabanaPD::ForceModel<CabanaPD::PMB, DamageType>,
                                LinearTag, const double, const double theta )
{
    EXPECT_FLOAT_EQ( 0.0, theta );
}

template <class DamageType>
void checkAnalyticalDilatation( CabanaPD::ForceModel<CabanaPD::LPS, DamageType>,
                                LinearTag, const double s0, const double theta )
{
    EXPECT_FLOAT_EQ( 3 * s0, theta );
}

template <class ModelType>
void checkAnalyticalDilatation( ModelType, QuadraticTag, const double,
                                const double )
{
}

struct DamageTag
{
};
struct NoDamageTag
{
};

template <class ForceType, class ParticleType>
double computeEnergyAndForce( NoDamageTag, ForceType force,
                              ParticleType& particles, const int )
{
    computeForce( force, particles, Cabana::SerialOpTag() );
    double Phi = computeEnergy( force, particles, Cabana::SerialOpTag() );
    return Phi;
}
template <class ForceType, class ParticleType>
double computeEnergyAndForce( DamageTag, ForceType force,
                              ParticleType& particles, const int max_neighbors )
{
    Kokkos::View<int**, TEST_MEMSPACE> mu(
        Kokkos::ViewAllocateWithoutInitializing( "broken_bonds" ),
        particles.n_local, max_neighbors );
    Kokkos::deep_copy( mu, 1 );
    computeForce( force, particles, mu, Cabana::SerialOpTag() );
    double Phi = computeEnergy( force, particles, mu, Cabana::SerialOpTag() );
    return Phi;
}

template <class ModelType, class ForceType, class ParticleType>
void initializeForce( ModelType, ForceType& force, ParticleType& particles )
{
    force.computeWeightedVolume( particles, Cabana::SerialOpTag() );
    force.computeDilatation( particles, Cabana::SerialOpTag() );
}

template <class ForceType, class ParticleType>
void initializeForce( CabanaPD::ForceModel<CabanaPD::LPS, CabanaPD::Fracture>,
                      ForceType& force, ParticleType& particles )
{
    auto max_neighbors = force.getMaxLocalNeighbors();
    Kokkos::View<int**, TEST_MEMSPACE> mu( "broken_bonds", particles.n_local,
                                           max_neighbors );
    Kokkos::deep_copy( mu, 1 );
    force.computeWeightedVolume( particles, mu );
    force.computeDilatation( particles, mu );
}

template <class ParticleType, class AoSoAType>
void copyTheta( CabanaPD::PMB, ParticleType, AoSoAType aosoa_host )
{
    auto theta_host = Cabana::slice<4>( aosoa_host );
    Cabana::deep_copy( theta_host, 0.0 );
}

template <class ParticleType, class AoSoAType>
void copyTheta( CabanaPD::LPS, ParticleType particles, AoSoAType aosoa_host )
{
    auto theta_host = Cabana::slice<4>( aosoa_host );
    auto theta = particles.sliceDilatation();
    Cabana::deep_copy( theta_host, theta );
}

//---------------------------------------------------------------------------//
// Main test function.
//---------------------------------------------------------------------------//
template <class ModelType, class TestType, class DamageType>
void testForce( ModelType model, const DamageType damage_tag, const double dx,
                const double m, const double boundary_width,
                const TestType test_tag, const double s0 )
{
    auto particles = createParticles( model, test_tag, dx, s0 );

    // This needs to exactly match the mesh spacing to compare with the single
    // particle calculation.
    CabanaPD::Force<TEST_MEMSPACE, ModelType> force( true, particles, model );

    auto x = particles.sliceReferencePosition();
    auto f = particles.sliceForce();
    auto W = particles.sliceStrainEnergy();
    auto vol = particles.sliceVolume();
    //  No communication needed (as in the main solver) since this test is only
    //  intended for one rank.
    initializeForce( model, force, particles );

    unsigned int max_neighbors;
    unsigned long long total_neighbors;
    force.getNeighborStatistics( max_neighbors, total_neighbors );
    double Phi =
        computeEnergyAndForce( damage_tag, force, particles, max_neighbors );

    // Make a copy of final results on the host
    std::size_t num_particle = x.size();
    using HostAoSoA = Cabana::AoSoA<
        Cabana::MemberTypes<double[3], double[3], double, double, double>,
        Kokkos::HostSpace>;
    HostAoSoA aosoa_host( "host_aosoa", num_particle );
    auto f_host = Cabana::slice<0>( aosoa_host );
    auto x_host = Cabana::slice<1>( aosoa_host );
    auto W_host = Cabana::slice<2>( aosoa_host );
    auto vol_host = Cabana::slice<3>( aosoa_host );
    Cabana::deep_copy( f_host, f );
    Cabana::deep_copy( x_host, x );
    Cabana::deep_copy( W_host, W );
    Cabana::deep_copy( vol_host, vol );
    copyTheta( typename ModelType::base_model{}, particles, aosoa_host );

    double local_min[3] = { particles.local_mesh_lo[0],
                            particles.local_mesh_lo[1],
                            particles.local_mesh_lo[2] };
    double local_max[3] = { particles.local_mesh_hi[0],
                            particles.local_mesh_hi[1],
                            particles.local_mesh_hi[2] };

    checkResults( aosoa_host, local_min, local_max, test_tag, model, m, s0,
                  boundary_width, Phi );
}

//---------------------------------------------------------------------------//
// GTest tests.
//---------------------------------------------------------------------------//
TEST( TEST_CATEGORY, test_force_pmb )
{
    // dx needs to be decreased for increased m: boundary particles are ignored.
    double m = 3;
    double dx = 2.0 / 11.0;
    double delta = dx * m;
    double K = 1.0;
    CabanaPD::ForceModel<CabanaPD::PMB, CabanaPD::Elastic> model( delta, K );
    testForce( model, NoDamageTag{}, dx, m, 1.1, LinearTag{}, 0.1 );
    testForce( model, NoDamageTag{}, dx, m, 1.1, QuadraticTag{}, 0.01 );
}
TEST( TEST_CATEGORY, test_force_linear_pmb )
{
    double m = 3;
    double dx = 2.0 / 11.0;
    double delta = dx * m;
    double K = 1.0;
    CabanaPD::ForceModel<CabanaPD::LinearPMB, CabanaPD::Elastic> model( delta,
                                                                        K );
    testForce( model, NoDamageTag{}, dx, m, 1.1, LinearTag{}, 0.1 );
}
TEST( TEST_CATEGORY, test_force_lps )
{
    double m = 3;
    // Need a larger system than PMB because the boundary region is larger.
    double dx = 2.0 / 15.0;
    double delta = dx * m;
    double K = 1.0;
    double G = 0.5;
    CabanaPD::ForceModel<CabanaPD::LPS, CabanaPD::Elastic> model( delta, K, G,
                                                                  1 );
    testForce( model, NoDamageTag{}, dx, m, 2.1, LinearTag{}, 0.1 );
    testForce( model, NoDamageTag{}, dx, m, 2.1, QuadraticTag{}, 0.01 );
}
TEST( TEST_CATEGORY, test_force_linear_lps )
{
    double m = 3;
    double dx = 2.0 / 15.0;
    double delta = dx * m;
    double K = 1.0;
    double G = 0.5;
    CabanaPD::ForceModel<CabanaPD::LinearLPS, CabanaPD::Elastic> model(
        delta, K, G, 1 );
    testForce( model, NoDamageTag{}, dx, m, 2.1, LinearTag{}, 0.1 );
}

// Tests without damage, but using damage models.
TEST( TEST_CATEGORY, test_force_pmb_damage )
{
    double m = 3;
    double dx = 2.0 / 11.0;
    double delta = dx * m;
    double K = 1.0;
    // Large value to make sure no bonds break.
    double G0 = 1000.0;
    CabanaPD::ForceModel<CabanaPD::PMB, CabanaPD::Fracture> model( delta, K,
                                                                   G0 );
    testForce( model, DamageTag{}, dx, m, 1.1, LinearTag{}, 0.1 );
    testForce( model, DamageTag{}, dx, m, 1.1, QuadraticTag{}, 0.01 );
}
TEST( TEST_CATEGORY, test_force_lps_damage )
{
    double m = 3;
    double dx = 2.0 / 15.0;
    double delta = dx * m;
    double K = 1.0;
    double G = 0.5;
    double G0 = 1000.0;
    CabanaPD::ForceModel<CabanaPD::LPS, CabanaPD::Fracture> model( delta, K, G,
                                                                   G0, 1 );
    testForce( model, DamageTag{}, dx, m, 2.1, LinearTag{}, 0.1 );
    testForce( model, DamageTag{}, dx, m, 2.1, QuadraticTag{}, 0.01 );
}
} // end namespace Test<|MERGE_RESOLUTION|>--- conflicted
+++ resolved
@@ -379,11 +379,7 @@
 //---------------------------------------------------------------------------//
 template <class ModelType>
 CabanaPD::Particles<TEST_MEMSPACE, typename ModelType::base_model,
-<<<<<<< HEAD
-                    typename ModelType::thermal_type, CabanaPD::OutputEnergy>
-=======
                     typename ModelType::thermal_type, CabanaPD::EnergyOutput>
->>>>>>> e5dd9e15
 createParticles( ModelType, LinearTag, const double dx, const double s0 )
 {
     std::array<double, 3> box_min = { -1.0, -1.0, -1.0 };
@@ -395,11 +391,7 @@
     using ptype =
         CabanaPD::Particles<TEST_MEMSPACE, typename ModelType::base_model,
                             typename ModelType::thermal_type,
-<<<<<<< HEAD
-                            CabanaPD::OutputEnergy>;
-=======
                             CabanaPD::EnergyOutput>;
->>>>>>> e5dd9e15
     ptype particles( TEST_EXECSPACE{}, box_min, box_max, num_cells, 0 );
 
     auto x = particles.sliceReferencePosition();
@@ -419,11 +411,7 @@
 
 template <class ModelType>
 CabanaPD::Particles<TEST_MEMSPACE, typename ModelType::base_model,
-<<<<<<< HEAD
-                    typename ModelType::thermal_type, CabanaPD::OutputEnergy>
-=======
                     typename ModelType::thermal_type, CabanaPD::EnergyOutput>
->>>>>>> e5dd9e15
 createParticles( ModelType, QuadraticTag, const double dx, const double s0 )
 {
     std::array<double, 3> box_min = { -1.0, -1.0, -1.0 };
@@ -435,12 +423,9 @@
     using ptype =
         CabanaPD::Particles<TEST_MEMSPACE, typename ModelType::base_model,
                             typename ModelType::thermal_type,
-<<<<<<< HEAD
-                            CabanaPD::OutputEnergy>;
-=======
                             CabanaPD::EnergyOutput>;
->>>>>>> e5dd9e15
     ptype particles( TEST_EXECSPACE{}, box_min, box_max, num_cells, 0 );
+
     auto x = particles.sliceReferencePosition();
     auto u = particles.sliceDisplacement();
     auto v = particles.sliceVelocity();
